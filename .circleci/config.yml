--- conflicted
+++ resolved
@@ -23,21 +23,12 @@
   version: 2
   main:
     jobs:
-<<<<<<< HEAD
-      - build:
-          filters:
-            branches:
-              only:
-                - master
-                - develop
-=======
     - build:
         filters:
           branches:
             only:
               - develop
               - automated_tests
->>>>>>> a9a46d59
 
 version: 2
 jobs:
