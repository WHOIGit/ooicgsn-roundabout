#
# Copyright (C) 2019-2020 Woods Hole Oceanographic Institution
#
# This file is part of the Roundabout Database project ("RDB" or
# "ooicgsn-roundabout").
#
# ooicgsn-roundabout is free software: you can redistribute it and/or modify
# it under the terms of the GNU General Public License as published by
# the Free Software Foundation, either version 2 of the License, or
# (at your option) any later version.
#
# ooicgsn-roundabout is distributed in the hope that it will be useful,
# but WITHOUT ANY WARRANTY; without even the implied warranty of
# MERCHANTABILITY or FITNESS FOR A PARTICULAR PURPOSE.  See the
# GNU General Public License for more details.
#
# You should have received a copy of the GNU General Public License
# along with ooicgsn-roundabout in the COPYING.md file at the project root.
# If not, see <http://www.gnu.org/licenses/>.
#

workflows:
  version: 2
  main:
    jobs:
    - build:
        filters:
          branches:
            only:
              - develop
              - automated_tests
              - release-1.6

version: 2
jobs:
  build:
    machine:
       image: ubuntu-1604:202007-01
    steps:
      - checkout
      - run:
          # From https://circleci.com/docs/2.0/docker-compose/
          name: Installing Docker Compose
          command: >-
            DC_VERSION=1.24.0 &&
            DC_DOWNLOAD=docker-compose-`uname -s`-`uname -m` &&
            curl -Lo ~/docker-compose \
              https://github.com/docker/compose/releases/download/$DC_VERSION/$DC_DOWNLOAD &&
            chmod +x ~/docker-compose &&
            sudo mv ~/docker-compose /usr/local/bin/docker-compose
      - run:
          name: Building Docker application
          command: >-
            mv .envs.example .envs &&
            docker-compose --file local.yml build
      - run:
          # The Django start script will run migrations for us
          name: Starting Docker application
          command: >-
            docker-compose --file local.yml up --detach
      - run:
          name: Checking for missing migrations
          command: >-
            docker-compose --file local.yml run --rm django \
              python manage.py makemigrations --check
      - run:
          name: Running Django system checks
          command: >-
            docker-compose --file local.yml run --rm django \
              python manage.py check
      - run:
          name: Running Django tests
          command: >-
            docker-compose --file local.yml run --rm django \
              python manage.py test

      - run:
          name: Running Automated tests
          command: >-
            docker-compose -f local.yml run --rm tests \
               sh -c "until curl -Is http://localhost:8000; do echo 'sleeping'; sleep 10; done  &&
                  google-chrome --version && chromedriver --version &&
                  nodejs -v &&
                  ./RunAllTests-Chrome-Linux.bat"
<<<<<<< HEAD

=======
>>>>>>> 934b089a

      - run:
          name: Stopping Docker application
          command: >-
            docker-compose --file local.yml down<|MERGE_RESOLUTION|>--- conflicted
+++ resolved
@@ -82,10 +82,6 @@
                   google-chrome --version && chromedriver --version &&
                   nodejs -v &&
                   ./RunAllTests-Chrome-Linux.bat"
-<<<<<<< HEAD
-
-=======
->>>>>>> 934b089a
 
       - run:
           name: Stopping Docker application
