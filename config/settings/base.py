--- conflicted
+++ resolved
@@ -95,12 +95,9 @@
     'mptt', # Tree structures in database
     'django_summernote', #WYSIWYG
     'bootstrap_datepicker_plus', # Date Picker
-<<<<<<< HEAD
     'import_export', # simple model import/export using admin interface
-=======
     'django_tables2', # interactive tables views
     'django_tables2_column_shifter', # show/hide tables2 columns
->>>>>>> 1dc070d1
 ]
 LOCAL_APPS = [
     'roundabout.users.apps.UsersAppConfig',
