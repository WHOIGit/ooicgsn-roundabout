--- conflicted
+++ resolved
@@ -116,12 +116,9 @@
     'roundabout.cruises',
     'roundabout.calibrations',
     'roundabout.configs_constants',
-<<<<<<< HEAD
     'roundabout.field_instances',
-=======
     'roundabout.search',
     'roundabout.exports',
->>>>>>> e67ea33d
 ]
 # https://docs.djangoproject.com/en/dev/ref/settings/#installed-apps
 INSTALLED_APPS = DJANGO_APPS + THIRD_PARTY_APPS + LOCAL_APPS
