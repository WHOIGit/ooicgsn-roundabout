"""
# Copyright (C) 2019-2020 Woods Hole Oceanographic Institution
#
# This file is part of the Roundabout Database project ("RDB" or 
# "ooicgsn-roundabout").
#
# ooicgsn-roundabout is free software: you can redistribute it and/or modify
# it under the terms of the GNU General Public License as published by
# the Free Software Foundation, either version 2 of the License, or
# (at your option) any later version.
#
# ooicgsn-roundabout is distributed in the hope that it will be useful,
# but WITHOUT ANY WARRANTY; without even the implied warranty of
# MERCHANTABILITY or FITNESS FOR A PARTICULAR PURPOSE.  See the
# GNU General Public License for more details.
#
# You should have received a copy of the GNU General Public License
# along with ooicgsn-roundabout in the COPYING.md file at the project root.
# If not, see <http://www.gnu.org/licenses/>.
"""

"""
Base settings to build other settings files upon.
"""

import environ

from datetime import timedelta

ROOT_DIR = environ.Path(__file__) - 3  # (roundabout/config/settings/base.py - 3 = roundabout/)
APPS_DIR = ROOT_DIR.path('roundabout')

env = environ.Env()

READ_DOT_ENV_FILE = env.bool('DJANGO_READ_DOT_ENV_FILE', default=False)
if READ_DOT_ENV_FILE:
    # OS environment variables take precedence over variables from .env
    env.read_env(str(ROOT_DIR.path('.env')))

# GENERAL
# ------------------------------------------------------------------------------
# https://docs.djangoproject.com/en/dev/ref/settings/#debug
DEBUG = env.bool('DJANGO_DEBUG', False)
# Local time zone. Choices are
# http://en.wikipedia.org/wiki/List_of_tz_zones_by_name
# though not all of them may be available with every OS.
# In Windows, this must be set to your system time zone.
TIME_ZONE = 'Etc/UTC'
# https://docs.djangoproject.com/en/dev/ref/settings/#language-code
LANGUAGE_CODE = 'en-us'
# https://docs.djangoproject.com/en/dev/ref/settings/#site-id
SITE_ID = 1
# https://docs.djangoproject.com/en/dev/ref/settings/#use-i18n
USE_I18N = True
# https://docs.djangoproject.com/en/dev/ref/settings/#use-l10n
USE_L10N = True
# https://docs.djangoproject.com/en/dev/ref/settings/#use-tz
USE_TZ = True

# DATABASES
# ------------------------------------------------------------------------------
# https://docs.djangoproject.com/en/dev/ref/settings/#databases
DATABASES = {
    'default': env.db('DATABASE_URL'),
}
DATABASES['default']['ATOMIC_REQUESTS'] = True

# URLS
# ------------------------------------------------------------------------------
# https://docs.djangoproject.com/en/dev/ref/settings/#root-urlconf
ROOT_URLCONF = 'config.urls'
# https://docs.djangoproject.com/en/dev/ref/settings/#wsgi-application
WSGI_APPLICATION = 'config.wsgi.application'

# APPS
# ------------------------------------------------------------------------------
DJANGO_APPS = [
    'whitenoise.runserver_nostatic',
    'django.contrib.auth',
    'django.contrib.contenttypes',
    'django.contrib.sessions',
    'django.contrib.sites',
    'django.contrib.messages',
    'django.contrib.staticfiles',
    'django.contrib.postgres',
    'django.contrib.humanize',
    'django.contrib.admin',
]
THIRD_PARTY_APPS = [
    'crispy_forms',
    'allauth',
    'allauth.account',
    'allauth.socialaccount',
    'rest_framework',
    'mptt', # Tree structures in database
    'django_summernote', #WYSIWYG
    'bootstrap_datepicker_plus', # Date Picker
    'import_export', # simple model import/export using admin interface
    'django_tables2', # interactive tables views
    'django_tables2_column_shifter', # show/hide tables2 columns
]
LOCAL_APPS = [
    'roundabout.users.apps.UsersAppConfig',
    # Your stuff: custom apps go here
    'common',
    'roundabout.core',
    'roundabout.locations',
    'roundabout.parts',
    'roundabout.inventory',
    'roundabout.admintools',
    'roundabout.userdefinedfields',
    'roundabout.assemblies',
    'roundabout.builds',
<<<<<<< HEAD
    'roundabout.calibrations',
    'roundabout.configs_constants',
=======
    'roundabout.cruises',
    'roundabout.calibrations',
    'roundabout.configs_constants',
    'roundabout.search',
    'roundabout.exports',
>>>>>>> 5f97e1e5
]
# https://docs.djangoproject.com/en/dev/ref/settings/#installed-apps
INSTALLED_APPS = DJANGO_APPS + THIRD_PARTY_APPS + LOCAL_APPS

# MIGRATIONS
# ------------------------------------------------------------------------------
# https://docs.djangoproject.com/en/dev/ref/settings/#migration-modules
MIGRATION_MODULES = {
    'sites': 'roundabout.contrib.sites.migrations'
}

# AUTHENTICATION
# ------------------------------------------------------------------------------
# https://docs.djangoproject.com/en/dev/ref/settings/#authentication-backends
AUTHENTICATION_BACKENDS = [
    'django.contrib.auth.backends.ModelBackend',
    'allauth.account.auth_backends.AuthenticationBackend',
]
# https://docs.djangoproject.com/en/dev/ref/settings/#auth-user-model
AUTH_USER_MODEL = 'users.User'
# https://docs.djangoproject.com/en/dev/ref/settings/#login-redirect-url
LOGIN_REDIRECT_URL = 'users:redirect'
# https://docs.djangoproject.com/en/dev/ref/settings/#login-url
LOGIN_URL = 'account_login'

# PASSWORDS
# ------------------------------------------------------------------------------
# https://docs.djangoproject.com/en/dev/ref/settings/#password-hashers
PASSWORD_HASHERS = [
    # https://docs.djangoproject.com/en/dev/topics/auth/passwords/#using-argon2-with-django
    'django.contrib.auth.hashers.Argon2PasswordHasher',
    'django.contrib.auth.hashers.PBKDF2PasswordHasher',
    'django.contrib.auth.hashers.PBKDF2SHA1PasswordHasher',
    'django.contrib.auth.hashers.BCryptSHA256PasswordHasher',
    'django.contrib.auth.hashers.BCryptPasswordHasher',
]
# https://docs.djangoproject.com/en/dev/ref/settings/#auth-password-validators
AUTH_PASSWORD_VALIDATORS = [
    {
        'NAME': 'django.contrib.auth.password_validation.UserAttributeSimilarityValidator',
    },
    {
        'NAME': 'django.contrib.auth.password_validation.MinimumLengthValidator',
    },
    {
        'NAME': 'django.contrib.auth.password_validation.CommonPasswordValidator',
    },
    {
        'NAME': 'django.contrib.auth.password_validation.NumericPasswordValidator',
    },
]

# MIDDLEWARE
# ------------------------------------------------------------------------------
# https://docs.djangoproject.com/en/dev/ref/settings/#middleware
MIDDLEWARE = [
    'django.middleware.security.SecurityMiddleware',
    'whitenoise.middleware.WhiteNoiseMiddleware',
    'django.contrib.sessions.middleware.SessionMiddleware',
    'django.middleware.common.CommonMiddleware',
    'django.middleware.csrf.CsrfViewMiddleware',
    'django.contrib.auth.middleware.AuthenticationMiddleware',
    'django.contrib.messages.middleware.MessageMiddleware',
    'django.middleware.clickjacking.XFrameOptionsMiddleware',
]

# STATIC
# ------------------------------------------------------------------------------
# https://docs.djangoproject.com/en/dev/ref/settings/#static-root
STATIC_ROOT = str(ROOT_DIR('staticfiles'))
# https://docs.djangoproject.com/en/dev/ref/settings/#static-url
STATIC_URL = '/static/'
# https://docs.djangoproject.com/en/dev/ref/contrib/staticfiles/#std:setting-STATICFILES_DIRS
STATICFILES_DIRS = [
    str(APPS_DIR.path('static')),
]
# https://docs.djangoproject.com/en/dev/ref/contrib/staticfiles/#staticfiles-finders
STATICFILES_FINDERS = [
    'django.contrib.staticfiles.finders.FileSystemFinder',
    'django.contrib.staticfiles.finders.AppDirectoriesFinder',
]

# MEDIA
# ------------------------------------------------------------------------------
# https://docs.djangoproject.com/en/dev/ref/settings/#media-root
MEDIA_ROOT = str(ROOT_DIR('media'))
# https://docs.djangoproject.com/en/dev/ref/settings/#media-url
MEDIA_URL = '/media/'

# TEMPLATES
# ------------------------------------------------------------------------------
# https://docs.djangoproject.com/en/dev/ref/settings/#templates
TEMPLATES = [
    {
        # https://docs.djangoproject.com/en/dev/ref/settings/#std:setting-TEMPLATES-BACKEND
        'BACKEND': 'django.template.backends.django.DjangoTemplates',
        # https://docs.djangoproject.com/en/dev/ref/settings/#template-dirs
        'DIRS': [
            str(APPS_DIR.path('templates')),
        ],
        'OPTIONS': {
            # https://docs.djangoproject.com/en/dev/ref/settings/#template-debug
            'debug': DEBUG,
            # https://docs.djangoproject.com/en/dev/ref/settings/#template-loaders
            # https://docs.djangoproject.com/en/dev/ref/templates/api/#loader-types
            'loaders': [
                'django.template.loaders.filesystem.Loader',
                'django.template.loaders.app_directories.Loader',
            ],
            # https://docs.djangoproject.com/en/dev/ref/settings/#template-context-processors
            'context_processors': [
                'django.template.context_processors.debug',
                'django.template.context_processors.request',
                'django.contrib.auth.context_processors.auth',
                'django.template.context_processors.i18n',
                'django.template.context_processors.media',
                'django.template.context_processors.static',
                'django.template.context_processors.tz',
                'django.contrib.messages.context_processors.messages',
                'roundabout.context_processors.template_set_app_labels',
                'roundabout.context_processors.template_resolver_names',
            ],
        },
    },
]
# http://django-crispy-forms.readthedocs.io/en/latest/install.html#template-packs
CRISPY_TEMPLATE_PACK = 'bootstrap4'

# FIXTURES
# ------------------------------------------------------------------------------
# https://docs.djangoproject.com/en/dev/ref/settings/#fixture-dirs
FIXTURE_DIRS = (
    str(APPS_DIR.path('fixtures')),
)

# SECURITY
# ------------------------------------------------------------------------------
# https://docs.djangoproject.com/en/dev/ref/settings/#session-cookie-httponly
SESSION_COOKIE_HTTPONLY = True
# https://docs.djangoproject.com/en/dev/ref/settings/#csrf-cookie-httponly
CSRF_COOKIE_HTTPONLY = True
# https://docs.djangoproject.com/en/dev/ref/settings/#secure-browser-xss-filter
SECURE_BROWSER_XSS_FILTER = True
# https://docs.djangoproject.com/en/dev/ref/settings/#x-frame-options
X_FRAME_OPTIONS = 'SAMEORIGIN'

# EMAIL
# ------------------------------------------------------------------------------
# https://docs.djangoproject.com/en/dev/ref/settings/#email-backend
EMAIL_BACKEND = env('DJANGO_EMAIL_BACKEND', default='django.core.mail.backends.smtp.EmailBackend')

# ADMIN
# ------------------------------------------------------------------------------
# Django Admin URL.
ADMIN_URL = 'admin/'
# https://docs.djangoproject.com/en/dev/ref/settings/#admins
ADMINS = [
    ("""Ethan Andrews""", 'eandrews@whoi.edu'),
]
# https://docs.djangoproject.com/en/dev/ref/settings/#managers
MANAGERS = ADMINS


# django-allauth
# ------------------------------------------------------------------------------
ACCOUNT_ALLOW_REGISTRATION = env.bool('DJANGO_ACCOUNT_ALLOW_REGISTRATION', False)
# https://django-allauth.readthedocs.io/en/latest/configuration.html
ACCOUNT_AUTHENTICATION_METHOD = 'username'
# https://django-allauth.readthedocs.io/en/latest/configuration.html
ACCOUNT_EMAIL_REQUIRED = True
# https://django-allauth.readthedocs.io/en/latest/configuration.html
ACCOUNT_EMAIL_VERIFICATION = 'none'
# https://django-allauth.readthedocs.io/en/latest/configuration.html
ACCOUNT_ADAPTER = 'roundabout.users.adapters.AccountAdapter'
# https://django-allauth.readthedocs.io/en/latest/configuration.html
SOCIALACCOUNT_ADAPTER = 'roundabout.users.adapters.SocialAccountAdapter'


# Roundabout Specific settings
# ------------------------------------------------------------------------------
# REST framework settings
REST_FRAMEWORK = {
    # When you enable API versioning, the request.version attribute will contain a string
    # that corresponds to the version requested in the incoming client request.
    'DEFAULT_VERSIONING_CLASS': 'rest_framework.versioning.URLPathVersioning',
    'DEFAULT_AUTHENTICATION_CLASSES': (
        'rest_framework_simplejwt.authentication.JWTAuthentication',
    ),
    #'DEFAULT_PERMISSION_CLASSES': [
    #    'rest_framework.permissions.IsAuthenticated',
    #]
}

# Summernote CONFIGURATION
SUMMERNOTE_THEME = 'bs4'
SUMMERNOTE_CONFIG = {
    # Using SummernoteWidget - iframe mode, default
    'iframe': False,

    # Or, you can set it as False to use SummernoteInplaceWidget by default - no iframe mode
    # In this case, you have to load Bootstrap/jQuery stuff by manually.
    # Use this when you're already using Bootstraip/jQuery based themes.
    #'iframe': False,

    # You can put custom Summernote settings
    'summernote': {
        # As an example, using Summernote Air-mode
        'airMode': False,

        # Change editor size
        'width': '100%',
        'height': '480',

        'toolbar': [

          ['style', ['bold', 'italic', 'underline', 'clear']],
          ['font', ['strikethrough', 'superscript', 'subscript']],
          ['para', ['ul', 'ol', 'paragraph']],
          ['insert', ['link', 'picture']],
          ['view', ['fullscreen', 'codeview', 'help']],
        ]

    },
}

# Simple JWT authentication settings
SIMPLE_JWT = {
    'ACCESS_TOKEN_LIFETIME': timedelta(minutes=5),
    'REFRESH_TOKEN_LIFETIME': timedelta(days=1),
    'ROTATE_REFRESH_TOKENS': False,
    'BLACKLIST_AFTER_ROTATION': True,

    'ALGORITHM': 'HS256',
    'SIGNING_KEY': env('DJANGO_SECRET_KEY'),
    'VERIFYING_KEY': None,
    'AUDIENCE': None,
    'ISSUER': None,

    'AUTH_HEADER_TYPES': ('Bearer',),
    'USER_ID_FIELD': 'id',
    'USER_ID_CLAIM': 'user_id',

    'AUTH_TOKEN_CLASSES': ('rest_framework_simplejwt.tokens.AccessToken',),
    'TOKEN_TYPE_CLAIM': 'token_type',

    'JTI_CLAIM': 'jti',

    'SLIDING_TOKEN_REFRESH_EXP_CLAIM': 'refresh_exp',
    'SLIDING_TOKEN_LIFETIME': timedelta(minutes=5),
    'SLIDING_TOKEN_REFRESH_LIFETIME': timedelta(days=1),
}

<<<<<<< HEAD
=======
# import-export settings
IMPORT_EXPORT_USE_TRANSACTIONS = True
>>>>>>> 5f97e1e5
# Allow for larger CoefficientValue formset handling
DATA_UPLOAD_MAX_NUMBER_FIELDS = 10000<|MERGE_RESOLUTION|>--- conflicted
+++ resolved
@@ -111,16 +111,11 @@
     'roundabout.userdefinedfields',
     'roundabout.assemblies',
     'roundabout.builds',
-<<<<<<< HEAD
-    'roundabout.calibrations',
-    'roundabout.configs_constants',
-=======
     'roundabout.cruises',
     'roundabout.calibrations',
     'roundabout.configs_constants',
     'roundabout.search',
     'roundabout.exports',
->>>>>>> 5f97e1e5
 ]
 # https://docs.djangoproject.com/en/dev/ref/settings/#installed-apps
 INSTALLED_APPS = DJANGO_APPS + THIRD_PARTY_APPS + LOCAL_APPS
@@ -373,10 +368,7 @@
     'SLIDING_TOKEN_REFRESH_LIFETIME': timedelta(days=1),
 }
 
-<<<<<<< HEAD
-=======
 # import-export settings
 IMPORT_EXPORT_USE_TRANSACTIONS = True
->>>>>>> 5f97e1e5
 # Allow for larger CoefficientValue formset handling
 DATA_UPLOAD_MAX_NUMBER_FIELDS = 10000