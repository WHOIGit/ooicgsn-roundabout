--- conflicted
+++ resolved
@@ -21,7 +21,6 @@
 
 from roundabout.inventory.models import Inventory, Action, DeploymentAction, Deployment, InventoryDeployment
 from roundabout.builds.models import Build, BuildAction
-<<<<<<< HEAD
 from roundabout.assemblies.models import AssemblyPart
 from roundabout.ooi_ci_tools.models import ReferenceDesignator
 
@@ -32,10 +31,8 @@
                 if dflt.config_name == 'Reference Designator':
                     if len(dflt.default_value) >= 1:
                         ReferenceDesignator.objects.create(name=dflt.default_value, assembly_part=assm_part)
-=======
 from roundabout.cruises.models import Cruise, Vessel
 from roundabout.inventory.utils import _create_action_history
->>>>>>> e88f5006
 
 def remove_extra_actions():
     builds = Build.objects.all()
