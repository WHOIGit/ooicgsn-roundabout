--- conflicted
+++ resolved
@@ -19,11 +19,6 @@
 # If not, see <http://www.gnu.org/licenses/>.
 """
 
-<<<<<<< HEAD
-import factory
-from factory.django import DjangoModelFactory
-=======
->>>>>>> 0151690c
 from random import randint
 
 import factory
