--- conflicted
+++ resolved
@@ -482,7 +482,6 @@
         )
         full_list = list(full_inv_list)
 
-<<<<<<< HEAD
     if template_type == 'part':
         parts_from_config_name_events = [part_id['part_id'] for part_id in logged_user.reviewer_confignameevents.values('part_id')]
         parts_from_cal_name_events = [part_id['part_id'] for part_id in logged_user.reviewer_coefficientnameevents.values('part_id')]
@@ -491,29 +490,6 @@
     
     if template_type == 'assm':
         assmparts_from_config_def_events = [part_id['assembly_part__part_id'] for part_id in logged_user.reviewer_configdefaultevents.values('assembly_part__part_id')]
-=======
-    if template_type == "part":
-        parts_from_config_name_events = [
-            part_id["part_id"]
-            for part_id in logged_user.config_name_events_reviewers.values("part_id")
-        ]
-        parts_from_cal_name_events = [
-            part_id["part_id"]
-            for part_id in logged_user.coefficient_name_events_reviewers.values(
-                "part_id"
-            )
-        ]
-        full_part_list = set(parts_from_config_name_events + parts_from_cal_name_events)
-        full_list = list(full_part_list)
-
-    if template_type == "assm":
-        assmparts_from_config_def_events = [
-            part_id["assembly_part__part_id"]
-            for part_id in logged_user.config_default_events_reviewer.values(
-                "assembly_part__part_id"
-            )
-        ]
->>>>>>> b283f465
         full_assm_list = set(assmparts_from_config_def_events)
         full_list = list(full_assm_list)
 
