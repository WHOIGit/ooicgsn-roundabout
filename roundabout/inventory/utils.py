--- conflicted
+++ resolved
@@ -32,13 +32,7 @@
 
 # Function to handle creating new Action records with meta data for different Action.OBJECT_TYPES
 # Current objects available = Inventory, Build
-<<<<<<< HEAD
 def _create_action_history(obj, action_type, user, referring_obj=None, referring_action='', action_date=None, dep_obj=None):
-=======
-
-
-def _create_action_history(obj, action_type, user, referring_obj=None, referring_action='', action_date=None):
->>>>>>> 412e790f
     # Set default variables
     object_type = obj._meta.model_name
     detail = ''
