--- conflicted
+++ resolved
@@ -34,7 +34,6 @@
 
 # Function to handle creating new Action records with meta data for different Action.OBJECT_TYPES
 # Current objects available = Inventory, Build
-<<<<<<< HEAD
 def _create_action_history(
     obj,
     action_type,
@@ -43,10 +42,8 @@
     referring_action="",
     action_date=None,
     dep_obj=None,
+    data=None,
 ):
-=======
-def _create_action_history(obj, action_type, user, referring_obj=None, referring_action='', action_date=None, dep_obj=None, data=None):
->>>>>>> 622ccce8
     # Set default variables
     object_type = obj._meta.model_name
     detail = ""
@@ -139,25 +136,17 @@
 
     # Run through the discrete Actions, set up details text and extra records if needed.
     if action_type == Action.ADD:
-<<<<<<< HEAD
         action_record.detail = "%s first added to RDB. %s" % (obj_label, detail)
+        # TODO add data to action record IF it's from a CCC
         action_record.save()
 
     elif action_type == Action.UPDATE:
         action_record.detail = "%s details updated." % (obj_label)
-=======
-        action_record.detail = '%s first added to RDB. %s' % (obj_label, detail)
-        # TODO add data to action record IF it's from a CCC
-        action_record.save()
-
-    elif action_type == Action.UPDATE:
-        action_record.detail = '%s details updated.' % (obj_label)
         # TODO add data to action record IF it's from a CCC
         if object_type == Action.CALEVENT:
             pass
         elif object_type == Action.CONFEVENT:
             pass
->>>>>>> 622ccce8
         action_record.save()
 
     elif action_type == Action.LOCATIONCHANGE or action_type == Action.MOVETOTRASH:
