"""
# Copyright (C) 2019-2020 Woods Hole Oceanographic Institution
#
# This file is part of the Roundabout Database project ("RDB" or
# "ooicgsn-roundabout").
#
# ooicgsn-roundabout is free software: you can redistribute it and/or modify
# it under the terms of the GNU General Public License as published by
# the Free Software Foundation, either version 2 of the License, or
# (at your option) any later version.
#
# ooicgsn-roundabout is distributed in the hope that it will be useful,
# but WITHOUT ANY WARRANTY; without even the implied warranty of
# MERCHANTABILITY or FITNESS FOR A PARTICULAR PURPOSE.  See the
# GNU General Public License for more details.
#
# You should have received a copy of the GNU General Public License
# along with ooicgsn-roundabout in the COPYING.md file at the project root.
# If not, see <http://www.gnu.org/licenses/>.
"""
from django.utils import timezone

from .models import *
from roundabout.inventory.models import Inventory
from roundabout.builds.models import Build
# Get the app label names from the core utility functions
from roundabout.core.utils import set_app_labels
labels = set_app_labels()

# Utility functions for use with Inventory models
# ------------------------------------------------------------------------------

# Function to handle creating new Action records with meta data for different Action.OBJECT_TYPES
# Current objects available = Inventory, Build
def _create_action_history(obj, action_type, user, referring_obj=None, referring_action='', action_date=None):
    # Set default variables
    object_type = obj._meta.model_name
    detail = ''
    deployment = None
    if not action_date:
        action_date = timezone.now()

    if (object_type == Action.BUILD or object_type == Action.INVENTORY or object_type == Action.CALEVENT or object_type == Action.CONSTDEFEVENT or object_type == Action.CONFEVENT or object_type == Action.CONFDEFEVENT or object_type == Action.COEFFNAMEEVENT or object_type == Action.CONFNAMEEVENT) and not referring_obj:
        detail = obj.detail

    # reset obj.detail for next loop
    if detail:
        obj.detail = ''
        obj.save()

    # create primary Action record
    action_record = Action()
    action_record.action_type = action_type
    action_record.object_type = object_type
    action_record.user = user
    if hasattr(obj, 'location'):
        action_record.location = obj.location
    action_record.detail = detail
    action_record.created_at = action_date

    # set deployment_type by checking if a Build object started the action
    if isinstance(obj, Build) or isinstance(referring_obj, Build):
        deployment_type = Action.BUILD_DEPLOYMENT
    else:
        deployment_type = Action.INVENTORY_DEPLOYMENT

    # set the primary object this record refers to
    if object_type == Action.BUILD:
        obj_label = labels['label_builds_app_singular']
        action_record.build = obj
        deployment = obj.current_deployment()
        # Set extra meta data fields
        action_record.deployment = deployment

    elif object_type == Action.INVENTORY:
        obj_label = labels['label_inventory_app_singular']
        action_record.inventory = obj
        action_record.parent = obj.parent

        if obj.build:
            deployment = obj.build.current_deployment()
        # Set extra meta data fields
        action_record.build = obj.build
        action_record.deployment = deployment

    elif object_type == Action.CALEVENT:
        obj_label = 'Calibration Event'
        action_record.calibration_event = obj

    elif object_type == Action.CONSTDEFEVENT:
        obj_label = 'Constant Default Event'
        action_record.const_default_event = obj

    elif object_type == Action.CONFEVENT:
        obj_label = 'Configuration Event'
        action_record.config_event = obj

    elif object_type == Action.CONFDEFEVENT:
        obj_label = 'Configuration Default Event'
        action_record.config_default_event = obj

    elif object_type == Action.COEFFNAMEEVENT:
        obj_label = 'Calibration(s)'
        action_record.coefficient_name_event = obj

    elif object_type == Action.CONFNAMEEVENT:
        obj_label = 'Configuration(s)'
        action_record.config_name_event = obj

    # Run through the discrete Actions, set up details text and extra records if needed.
    if action_type == Action.ADD:
        action_record.detail = '%s first added to RDB. %s' % (obj_label, detail)
        action_record.save()

    elif action_type == Action.UPDATE:
        action_record.detail = '%s details updated.' % (obj_label)
        action_record.save()

    elif action_type == Action.LOCATIONCHANGE or action_type == Action.MOVETOTRASH:
        action_record.detail = 'Moved to %s from %s. %s' % (obj.location, obj.actions.latest().location, detail)
        action_record.save()

        if action_type == Action.MOVETOTRASH:
            if obj.get_latest_build():
                _create_action_history(obj, Action.REMOVEFROMBUILD, user)

    elif action_type == Action.SUBCHANGE:
        if obj.location_changed():
            _create_action_history(obj, Action.LOCATIONCHANGE, user)

        if referring_obj:
            if object_type == Action.INVENTORY:
                if obj.is_leaf_node():
                    action_record.detail = 'Sub-%s %s removed.' % (labels['label_assemblies_app_singular'], referring_obj)
                else:
                    action_record.detail = 'Sub-%s %s added.' % (labels['label_assemblies_app_singular'], referring_obj)
            else:
                if referring_action == Action.ADDTOBUILD:
                    action_record.detail = 'Sub-%s %s added.' % (labels['label_assemblies_app_singular'], referring_obj)
                else:
                    action_record.detail = 'Sub-%s %s removed.' % (labels['label_assemblies_app_singular'], referring_obj)
        else:
            if obj.parent:
                action_record.detail = 'Added to %s.' % (obj.parent)
            else:
                action_record.detail = 'Removed from %s.' % (obj.get_latest_parent())
                _create_action_history(obj.get_latest_parent(), Action.SUBCHANGE, user, obj)
        action_record.save()

    elif action_type == Action.ADDTOBUILD:
        if obj.location_changed():
            _create_action_history(obj, Action.LOCATIONCHANGE, user, '', '', action_date)

        action_record.detail = 'Moved to %s.' % (obj.build)
        action_record.save()

        if not referring_obj:
            if obj.parent:
                _create_action_history(obj, Action.SUBCHANGE, user, '', '', action_date)
                _create_action_history(obj.parent, Action.SUBCHANGE, user, obj, '', action_date)

        # If Build is deployed, need to add extra Action record to add to Deployment
        if obj.build.is_deployed:
            _create_action_history(obj, Action.STARTDEPLOYMENT, user, '', '', action_date)
            if obj.build.current_deployment().current_status == Action.DEPLOYMENTBURNIN:
                _create_action_history(obj, Action.DEPLOYMENTBURNIN, user, '', '', action_date)

        # Add Action record for the Build
        _create_action_history(obj.get_latest_build(), Action.SUBCHANGE, user, obj, action_type, action_date)

    elif action_type == Action.REMOVEFROMBUILD:
        if obj.location_changed():
            _create_action_history(obj, Action.LOCATIONCHANGE, user, '', '', action_date)

        action_record.build = obj.get_latest_build()
        action_record.detail = 'Removed from %s. %s' % (obj.get_latest_build(), detail)
        action_record.location = obj.get_latest_build().location
        action_record.save()

        if not referring_obj and obj.parent_changed():
            _create_action_history(obj, Action.SUBCHANGE, user)
            _create_action_history(obj.get_latest_parent(), Action.SUBCHANGE, user, obj)

        # If Build is deployed, need to add extra Action record to add to Deployment
        if obj.get_latest_build().is_deployed:
            _create_action_history(obj, Action.DEPLOYMENTRETIRE, user, '', '', action_date)

        # Add Action record for the Build
        _create_action_history(obj.get_latest_build(), Action.SUBCHANGE, user, obj, action_type, action_date)

    elif action_type == Action.ASSIGNDEST:
        action_record.detail = 'Destination assigned - %s.' % (obj.assembly_part.assembly_revision)
        action_record.save()

    elif action_type == Action.REMOVEDEST:
        action_record.detail = 'Destination Assignment removed. %s' % (detail)
        action_record.save()

    elif action_type == Action.TEST:
        action_record.detail = '%s: %s. %s' % (obj.get_test_type_display(), obj.get_test_result_display(), detail)
        action_record.save()

    elif action_type == Action.STARTDEPLOYMENT:
        if obj.location_changed():
            _create_action_history(obj, Action.LOCATIONCHANGE, user, '', '', action_date)

        action_record.detail = '%s %s started.' % (labels['label_deployments_app_singular'], deployment)
        action_record.deployment_type = deployment_type
        if deployment_type == Action.BUILD_DEPLOYMENT:
            action_record.created_at = deployment.deployment_start_date

        if isinstance(obj, Inventory):
            # Create InventoryDeployment record
            inventory_deployment = InventoryDeployment.objects.create(
                deployment=deployment,
                inventory=obj,
                assembly_part=obj.assembly_part,
                deployment_start_date = action_date
            )
            action_record.inventory_deployment = inventory_deployment
        action_record.save()

    elif action_type == Action.DEPLOYMENTBURNIN:
        if obj.location_changed():
            _create_action_history(obj, Action.LOCATIONCHANGE, user, '', '', action_date)

        action_record.detail = '%s %s burn in.' % (labels['label_deployments_app_singular'], deployment)
        action_record.created_at = deployment.deployment_burnin_date
        action_record.deployment_type = deployment_type

        if isinstance(obj, Inventory):
            # Update InventoryDeployment record
            inventory_deployment = obj.inventory_deployments.get_active_deployment()
            inventory_deployment.deployment_burnin_date = action_date
            inventory_deployment.save()
            action_record.inventory_deployment = inventory_deployment
            action_record.created_at = action_date
        action_record.save()

    elif action_type == Action.DEPLOYMENTTOFIELD:
        if obj.location_changed():
            _create_action_history(obj, Action.LOCATIONCHANGE, user, '', '', action_date)

        action_record.detail = 'Deployed to field on %s.' % (deployment)
        action_record.created_at = deployment.deployment_to_field_date
        action_record.deployment_type = deployment_type
        action_record.latitude = deployment.latitude
        action_record.longitude = deployment.longitude
        action_record.depth = deployment.depth

        if isinstance(obj, Build):
            action_record.cruise = deployment.cruise_deployed
            action_record.detail = '%s Cruise: %s' % (action_record.detail, deployment.cruise_deployed)

        # Update InventoryDeployment record
        if isinstance(obj, Inventory):
            inventory_deployment = obj.inventory_deployments.get_active_deployment()
            # Only update date/cruise on full Build deployment, not individual item
            if deployment_type == Action.BUILD_DEPLOYMENT:
                inventory_deployment.deployment_to_field_date = action_date
                inventory_deployment.cruise_deployed = deployment.cruise_deployed
            else:
                inventory_deployment.deployment_start_date = action_date

            inventory_deployment.save()
            action_record.inventory_deployment = inventory_deployment
            action_record.created_at = action_date
            action_record.cruise = inventory_deployment.cruise_deployed
            action_record.detail = '%s Cruise: %s' % (action_record.detail, inventory_deployment.cruise_deployed)
        action_record.save()

    elif action_type == Action.DEPLOYMENTRECOVER:
        if obj.location_changed():
            _create_action_history(obj, Action.LOCATIONCHANGE, user, '', '', action_date)

        deployment = obj.get_latest_deployment()
        action_record.detail = 'Recovered from %s. %s' % (deployment, detail)
        action_record.deployment_type = deployment_type
        action_record.deployment = deployment

        if isinstance(obj, Build):
            action_record.cruise = deployment.cruise_recovered
            action_record.detail = '%s Cruise: %s' % (action_record.detail, deployment.cruise_recovered)

        # Update InventoryDeployment record
        if isinstance(obj, Inventory):
            inventory_deployment = obj.inventory_deployments.get_active_deployment()
            # Only update date/cruise on full Build deployment, not individual item
            if deployment_type == Action.BUILD_DEPLOYMENT:
                inventory_deployment.deployment_recovery_date = action_date
                inventory_deployment.cruise_recovered = deployment.cruise_recovered
            inventory_deployment.save()
            action_record.inventory_deployment = inventory_deployment
            action_record.build = obj.get_latest_build()
            action_record.detail = 'Recovered from %s. %s' % (deployment, detail)
            action_record.created_at = action_date
            action_record.cruise = inventory_deployment.cruise_recovered
            action_record.detail = '%s Cruise: %s' % (action_record.detail, inventory_deployment.cruise_recovered)

        action_record.save()
        # Run secondary Action records after completion
        if deployment_type == Action.INVENTORY_DEPLOYMENT:
            # Add Remove from Build record
            _create_action_history(obj, Action.REMOVEFROMBUILD, user, '', '', action_date)

    elif action_type == Action.DEPLOYMENTRETIRE:
        deployment = obj.get_latest_deployment()
        action_record.deployment = deployment
        action_record.detail = '%s %s ended for this %s.' % (labels['label_deployments_app_singular'], deployment, obj_label)
        # update InventoryDeployment record
        if isinstance(obj, Inventory):
            inventory_deployment = obj.inventory_deployments.get_active_deployment()
            if inventory_deployment:
                inventory_deployment.deployment_retire_date = action_date
                inventory_deployment.save()
                action_record.inventory_deployment = inventory_deployment
        action_record.save()

    elif action_type == Action.REVIEWAPPROVE:
        action_record.detail = 'Reviewer approved %s. %s' % (obj_label, detail)
        action_record.save()

    elif action_type == Action.EVENTAPPROVE:
        action_record.detail = '%s Approved. %s' % (obj_label, detail)
        action_record.save()

    elif action_type == Action.CALCSVIMPORT:
        action_record.detail = '%s Created via CSV Import. %s' % (obj_label, detail)
        action_record.save()
<<<<<<< HEAD

=======
    elif action_type == Action.CALCSVUPDATE:
        action_record.detail = '%s Updated via CSV Import %s' % (obj_label, detail)
        action_record.save()
>>>>>>> fe5ddc87
    else:
        action_record.save()

    """
    # loop through any children
    if object_type == Action.INVENTORY:
        if not referring_obj and obj.get_children().exists():
            for child in obj.get_children():
                _create_action_history(child, action_type, user, obj)
    """
    return action_record<|MERGE_RESOLUTION|>--- conflicted
+++ resolved
@@ -327,13 +327,9 @@
     elif action_type == Action.CALCSVIMPORT:
         action_record.detail = '%s Created via CSV Import. %s' % (obj_label, detail)
         action_record.save()
-<<<<<<< HEAD
-
-=======
     elif action_type == Action.CALCSVUPDATE:
         action_record.detail = '%s Updated via CSV Import %s' % (obj_label, detail)
         action_record.save()
->>>>>>> fe5ddc87
     else:
         action_record.save()
 
