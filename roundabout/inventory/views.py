--- conflicted
+++ resolved
@@ -402,15 +402,12 @@
             custom_fields = self.object.fieldvalues.filter(is_current=True)
         else:
             custom_fields = None
-<<<<<<< HEAD
-        # Get Deployment history from Actions
-
-=======
+
         if self.object.calibration_events.exists():
             coeff_events = self.object.calibration_events.prefetch_related('coefficient_value_sets__coefficient_values')
         else:
             coeff_events = None
->>>>>>> 8a9af1f4
+            
         context.update({
             'coeff_events': coeff_events,
             'printers': printers,
