--- conflicted
+++ resolved
@@ -68,48 +68,14 @@
 
 labels = set_app_labels()
 # Import environment variables from .env files
-<<<<<<< HEAD
-import environ
-
 env = environ.Env()
 # Global variables for views.py functions
 node_type = "inventory"
 
-# Mixins
-# ------------------------------------------------------------------------------
-
-
-class InventoryNavTreeMixin(LoginRequiredMixin, object):
-    def get_context_data(self, **kwargs):
-        context = super(InventoryNavTreeMixin, self).get_context_data(**kwargs)
-        context.update(
-            {
-                "locations": Location.objects.exclude(root_type="Retired")
-                .prefetch_related(
-                    "builds__assembly_revision__assembly_parts__part__part_type"
-                )
-                .prefetch_related("inventory__part__part_type")
-                .prefetch_related("builds__inventory")
-                .prefetch_related("builds__deployments")
-            }
-        )
-        if "current_location" in self.kwargs:
-            context["current_location"] = self.kwargs["current_location"]
-        else:
-            context["current_location"] = 2
-
-        return context
-=======
-env = environ.Env()
-# Global variables for views.py functions
-node_type = "inventory"
->>>>>>> c289a840
-
 
 # General Functions for Inventory
 # ------------------------------------------------------------------------------
 
-<<<<<<< HEAD
 
 def load_inventory_navtree(request):
     node_id = request.GET.get("id")
@@ -131,17 +97,6 @@
                 "reviewer_list": ccc_review_id_list,
                 "part_types": part_types,
             },
-=======
-
-def load_inventory_navtree(request):
-    node_id = request.GET.get("id")
-
-    if node_id == "#" or not node_id:
-        locations = Location.objects.prefetch_related("inventory__part__part_type")
-
-        return render(
-            request, "inventory/ajax_inventory_navtree.html", {"locations": locations}
->>>>>>> c289a840
         )
     else:
         build_pk = node_id.split("_")[1]
@@ -158,7 +113,6 @@
                 "inventory_qs": build.inventory,
                 "location_pk": build.location_id,
                 "build_pk": build_pk,
-<<<<<<< HEAD
                 "user": request.user,
                 "reviewer_list": ccc_review_id_list,
                 "part_types": part_types,
@@ -166,26 +120,6 @@
         )
 
 
-=======
-            },
-        )
-
-
-# Function to filter navtree by Part Type
-def filter_inventory_navtree(request):
-    part_types = request.GET.getlist("part_types[]")
-    part_types = list(map(int, part_types))
-    locations = Location.objects.exclude(root_type="Retired").prefetch_related(
-        "inventory__part__part_type"
-    )
-    return render(
-        request,
-        "inventory/ajax_inventory_navtree.html",
-        {"locations": locations, "part_types": part_types},
-    )
-
-
->>>>>>> c289a840
 def make_tree_copy(root_part, new_location, deployment_snapshot, parent=None):
     # Makes a copy of the tree starting at "root_part", move to new Location, reparenting it to "parent"
     if root_part.part.friendly_name:
@@ -584,47 +518,37 @@
         else:
             custom_fields = None
 
-<<<<<<< HEAD
         part_has_cals = False
         part_has_configs = False
         part_has_consts = False
 
         if self.object.inventory_calibrationevents.exists():
             coeff_events = self.object.inventory_calibrationevents.prefetch_related(
-=======
-        if self.object.calibration_events.exists():
-            coeff_events = self.object.calibration_events.prefetch_related(
->>>>>>> c289a840
                 "coefficient_value_sets__coefficient_values"
             )
         else:
             coeff_events = None
 
-<<<<<<< HEAD
         if self.object.part.part_coefficientnameevents.exists():
-            if self.object.part.part_coefficientnameevents.first().coefficient_names.filter(deprecated=False).exists():
+            if (
+                self.object.part.part_coefficientnameevents.first()
+                .coefficient_names.filter(deprecated=False)
+                .exists()
+            ):
                 part_has_cals = True
 
         if self.object.part.part_confignameevents.exists():
-            if self.object.part.part_confignameevents.first().config_names.filter(config_type='conf', deprecated=False).exists():
-                part_has_configs = True
-            if self.object.part.part_confignameevents.first().config_names.filter(config_type='cnst', deprecated=False).exists():
-=======
-        part_has_configs = False
-        part_has_consts = False
-        if self.object.part.config_name_events.exists():
             if (
-                self.object.part.config_name_events.first()
-                .config_names.filter(config_type="conf")
+                self.object.part.part_confignameevents.first()
+                .config_names.filter(config_type="conf", deprecated=False)
                 .exists()
             ):
                 part_has_configs = True
             if (
-                self.object.part.config_name_events.first()
-                .config_names.filter(config_type="cnst")
+                self.object.part.part_confignameevents.first()
+                .config_names.filter(config_type="cnst", deprecated=False)
                 .exists()
             ):
->>>>>>> c289a840
                 part_has_consts = True
 
         # Get Inventory items by Root Locations
@@ -644,10 +568,7 @@
 
         context.update(
             {
-<<<<<<< HEAD
                 "part_has_cals": part_has_cals,
-=======
->>>>>>> c289a840
                 "part_has_configs": part_has_configs,
                 "part_has_consts": part_has_consts,
                 "coeff_events": coeff_events,
@@ -1012,11 +933,7 @@
 
         return context
 
-<<<<<<< HEAD
     def form_valid(self, form, formset=None):
-=======
-    def form_valid(self, form):
->>>>>>> c289a840
         action_type = self.kwargs["action_type"]
         detail = self.object.detail
         created_at = form.cleaned_data.get("date", timezone.now())
@@ -1359,10 +1276,6 @@
             assembly_parts = (
                 AssemblyPart.objects.filter(part=inventory_item.part)
                 .filter(assembly_revision__builds__in=builds)
-<<<<<<< HEAD
-=======
-                .select_related()
->>>>>>> c289a840
                 .distinct()
             )
 
@@ -2169,28 +2082,9 @@
         return self.render_to_response(context)
 
 
-<<<<<<< HEAD
-class InventoryHomeTestView(InventoryNavTreeMixin, TemplateView):
-    template_name = "inventory/inventory_list_test.html"
-    context_object_name = "inventory_item"
-
-    def get_context_data(self, **kwargs):
-        context = super(InventoryHomeTestView, self).get_context_data(**kwargs)
-        # Add Parts list to context to build navtree filter
-        context.update({"part_types": PartType.objects.all(), "node_type": "inventory"})
-        return context
-
-    def post(self, request, *args, **kwargs):
-        self.object = self.get_object()
-        context = self.get_context_data(object=self.object)
-        return self.render_to_response(context)
-
-=======
 """
 Deployment views
 """
->>>>>>> c289a840
-
 
 
 class InventoryDeploymentAjaxUpdateView(LoginRequiredMixin, AjaxFormMixin, UpdateView):
