"""
# Copyright (C) 2019-2020 Woods Hole Oceanographic Institution
#
# This file is part of the Roundabout Database project ("RDB" or
# "ooicgsn-roundabout").
#
# ooicgsn-roundabout is free software: you can redistribute it and/or modify
# it under the terms of the GNU General Public License as published by
# the Free Software Foundation, either version 2 of the License, or
# (at your option) any later version.
#
# ooicgsn-roundabout is distributed in the hope that it will be useful,
# but WITHOUT ANY WARRANTY; without even the implied warranty of
# MERCHANTABILITY or FITNESS FOR A PARTICULAR PURPOSE.  See the
# GNU General Public License for more details.
#
# You should have received a copy of the GNU General Public License
# along with ooicgsn-roundabout in the COPYING.md file at the project root.
# If not, see <http://www.gnu.org/licenses/>.
"""

from rest_flex_fields import FlexFieldsModelSerializer
from rest_framework import serializers
from rest_flex_fields import FlexFieldsModelSerializer

from ..models import Inventory, InventoryDeployment, Deployment, Action, PhotoNote
from roundabout.users.models import User
from roundabout.locations.models import Location
from roundabout.parts.models import Part, Revision
from roundabout.assemblies.models import AssemblyPart
from roundabout.builds.models import Build
from roundabout.cruises.models import Cruise
from roundabout.calibrations.models import CalibrationEvent, CoefficientNameEvent
from roundabout.configs_constants.models import ConstDefaultEvent, ConfigEvent, ConfigDefaultEvent, ConfigNameEvent

<<<<<<< HEAD
from roundabout.locations.api.serializers import LocationSerializer
from roundabout.parts.api.serializers import PartSerializer
from roundabout.calibrations.api.serializers import CalibrationEventSerializer
from roundabout.core.templatetags.common_tags import time_at_sea_display

API_VERSION = 'api_v1'

class PhotoNoteSerializer(FlexFieldsModelSerializer):
    url = serializers.HyperlinkedIdentityField(
        view_name = API_VERSION + ':photos-detail',
        lookup_field = 'pk',
    )
    inventory = serializers.HyperlinkedRelatedField(
        view_name = API_VERSION + ':inventory-detail',
        lookup_field = 'pk',
        queryset = Inventory.objects
    )
    action = serializers.HyperlinkedRelatedField(
        view_name = API_VERSION + ':actions-detail',
        lookup_field = 'pk',
        queryset = Action.objects
    )
    user = serializers.HyperlinkedRelatedField(
        view_name = API_VERSION + ':users-detail',
        lookup_field = 'pk',
        queryset = User.objects
    )

    class Meta:
        model = PhotoNote
        fields = ['id', 'url', 'photo', 'inventory', 'action', 'user']

        expandable_fields = {
            'inventory': 'roundabout.inventory.api.serializers.InventorySerializer',
            'action': 'roundabout.inventory.api.serializers.ActionSerializer',
            'user': 'roundabout.users.api.serializers.UserSerializer',
        }


class ActionSerializer(FlexFieldsModelSerializer):
    url = serializers.HyperlinkedIdentityField(
        view_name = API_VERSION + ':actions-detail',
        lookup_field = 'pk',
    )
    inventory = serializers.HyperlinkedRelatedField(
        view_name = API_VERSION + ':inventory-detail',
        lookup_field = 'pk',
        queryset = Inventory.objects
    )
    location = serializers.HyperlinkedRelatedField(
        view_name = API_VERSION + ':locations-detail',
        lookup_field = 'pk',
        queryset = Location.objects
    )
    deployment = serializers.HyperlinkedRelatedField(
        view_name = API_VERSION + ':deployments-detail',
        lookup_field = 'pk',
        queryset = Deployment.objects
    )
    inventory_deployment = serializers.HyperlinkedRelatedField(
        view_name = API_VERSION + ':inventory-deployments-detail',
        lookup_field = 'pk',
        queryset = InventoryDeployment.objects
    )
    user = serializers.HyperlinkedRelatedField(
        view_name = API_VERSION + ':users-detail',
        lookup_field = 'pk',
        queryset = User.objects
    )
    build = serializers.HyperlinkedRelatedField(
        view_name = API_VERSION + ':builds-detail',
        lookup_field = 'pk',
        queryset = Build.objects
    )
    parent = serializers.HyperlinkedRelatedField(
        view_name = API_VERSION + ':inventory-detail',
        lookup_field = 'pk',
        queryset = Inventory.objects
    )
    cruise = serializers.HyperlinkedRelatedField(
        view_name = API_VERSION + ':cruises-detail',
        lookup_field = 'pk',
        queryset = Cruise.objects
    )
    calibration_event = serializers.HyperlinkedRelatedField(
        view_name = API_VERSION + ':calibrations/calibration-events-detail',
        lookup_field = 'pk',
        queryset = CalibrationEvent.objects
    )
    coefficient_name_event = serializers.HyperlinkedRelatedField(
        view_name = API_VERSION + ':calibrations/coefficent-name-events-detail',
        lookup_field = 'pk',
        queryset = CoefficientNameEvent.objects
    )
    const_default_event = serializers.HyperlinkedRelatedField(
        view_name = API_VERSION + ':configs-constants/const-default-events-detail',
        lookup_field = 'pk',
        queryset = ConstDefaultEvent.objects
    )
    config_event = serializers.HyperlinkedRelatedField(
        view_name = API_VERSION + ':configs-constants/config-events-detail',
        lookup_field = 'pk',
        queryset = ConfigEvent.objects
    )
    config_default_event = serializers.HyperlinkedRelatedField(
        view_name = API_VERSION + ':configs-constants/config-default-events-detail',
        lookup_field = 'pk',
        queryset = ConfigDefaultEvent.objects
    )
    config_name_event = serializers.HyperlinkedRelatedField(
        view_name = API_VERSION + ':configs-constants/config-name-events-detail',
        lookup_field = 'pk',
        queryset = ConfigNameEvent.objects
    )
    photos = serializers.HyperlinkedRelatedField(
        view_name = API_VERSION + ':photos-detail',
        many = True,
        read_only = True,
        lookup_field = 'pk',
    )

    class Meta:
        model = Action
        fields = [
            'id', 'url', 'action_type', 'object_type', 'created_at', 'inventory', \
            'location', 'deployment',  'inventory_deployment', 'deployment_type', \
            'detail', 'user', 'build', 'parent', 'cruise', 'latitude', 'longitude', \
            'depth', 'calibration_event', 'const_default_event', 'config_event', \
            'config_default_event', 'coefficient_name_event', 'config_name_event', 'photos',
        ]

        expandable_fields = {
            'inventory': 'roundabout.inventory.api.serializers.InventorySerializer',
            'deployment': 'roundabout.builds.api.serializers.DeploymentSerializer',
            'inventory_deployment': 'roundabout.inventory.api.serializers.InventoryDeploymentSerializer',
            'location': LocationSerializer,
            'user': 'roundabout.users.api.serializers.UserSerializer',
            'build': 'roundabout.builds.api.serializers.BuildSerializer',
            'parent': 'roundabout.inventory.api.serializers.InventorySerializer',
            'cruise': 'roundabout.cruises.api.serializers.CruiseSerializer',
            'calibration_event': 'roundabout.calibrations.api.serializers.CalibrationEventSerializer',
            'coefficient_name_event': 'roundabout.calibrations.api.serializers.CoefficientNameEventSerializer',
            'const_default_event': 'roundabout.configs_constants.api.serializers.ConstDefaultEventSerializer',
            'config_event': 'roundabout.configs_constants.api.serializers.ConfigEventSerializer',
            'config_default_event': 'roundabout.configs_constants.api.serializers.ConfigDefaultEventSerializer',
            'config_name_event': 'roundabout.configs_constants.api.serializers.ConfigNameEventSerializer',
            'photos': ('roundabout.users.api.serializers.PhotoNoteSerializer', {'many': True}),
        }

=======
from roundabout.assemblies.models import AssemblyPart
from roundabout.builds.models import Build
from roundabout.calibrations.models import CalibrationEvent, CoefficientNameEvent
from roundabout.configs_constants.models import ConstDefaultEvent, ConfigEvent, ConfigDefaultEvent, ConfigNameEvent
from roundabout.core.templatetags.common_tags import time_at_sea_display
from roundabout.cruises.models import Cruise
from roundabout.locations.api.serializers import LocationSerializer
from roundabout.locations.models import Location
from roundabout.parts.models import Part, Revision
from roundabout.users.models import User
from ..models import Inventory, InventoryDeployment, Deployment, Action, PhotoNote

API_VERSION = 'api_v1'

class PhotoNoteSerializer(FlexFieldsModelSerializer):
    url = serializers.HyperlinkedIdentityField(
        view_name = API_VERSION + ':photos-detail',
        lookup_field = 'pk',
    )
    inventory = serializers.HyperlinkedRelatedField(
        view_name = API_VERSION + ':inventory-detail',
        lookup_field = 'pk',
        queryset = Inventory.objects
    )
    action = serializers.HyperlinkedRelatedField(
        view_name = API_VERSION + ':actions-detail',
        lookup_field = 'pk',
        queryset = Action.objects
    )
    user = serializers.HyperlinkedRelatedField(
        view_name = API_VERSION + ':users-detail',
        lookup_field = 'pk',
        queryset = User.objects
    )

    class Meta:
        model = PhotoNote
        fields = ['id', 'url', 'photo', 'inventory', 'action', 'user']

        expandable_fields = {
            'inventory': 'roundabout.inventory.api.serializers.InventorySerializer',
            'action': 'roundabout.inventory.api.serializers.ActionSerializer',
            'user': 'roundabout.users.api.serializers.UserSerializer',
        }


class ActionSerializer(FlexFieldsModelSerializer):
    url = serializers.HyperlinkedIdentityField(
        view_name = API_VERSION + ':actions-detail',
        lookup_field = 'pk',
    )
    inventory = serializers.HyperlinkedRelatedField(
        view_name = API_VERSION + ':inventory-detail',
        lookup_field = 'pk',
        queryset = Inventory.objects
    )
    location = serializers.HyperlinkedRelatedField(
        view_name = API_VERSION + ':locations-detail',
        lookup_field = 'pk',
        queryset = Location.objects
    )
    deployment = serializers.HyperlinkedRelatedField(
        view_name = API_VERSION + ':deployments-detail',
        lookup_field = 'pk',
        queryset = Deployment.objects
    )
    inventory_deployment = serializers.HyperlinkedRelatedField(
        view_name = API_VERSION + ':inventory-deployments-detail',
        lookup_field = 'pk',
        queryset = InventoryDeployment.objects
    )
    user = serializers.HyperlinkedRelatedField(
        view_name = API_VERSION + ':users-detail',
        lookup_field = 'pk',
        queryset = User.objects
    )
    build = serializers.HyperlinkedRelatedField(
        view_name = API_VERSION + ':builds-detail',
        lookup_field = 'pk',
        queryset = Build.objects
    )
    parent = serializers.HyperlinkedRelatedField(
        view_name = API_VERSION + ':inventory-detail',
        lookup_field = 'pk',
        queryset = Inventory.objects
    )
    cruise = serializers.HyperlinkedRelatedField(
        view_name = API_VERSION + ':cruises-detail',
        lookup_field = 'pk',
        queryset = Cruise.objects
    )
    calibration_event = serializers.HyperlinkedRelatedField(
        view_name = API_VERSION + ':calibrations/calibration-events-detail',
        lookup_field = 'pk',
        queryset = CalibrationEvent.objects
    )
    coefficient_name_event = serializers.HyperlinkedRelatedField(
        view_name = API_VERSION + ':calibrations/coefficent-name-events-detail',
        lookup_field = 'pk',
        queryset = CoefficientNameEvent.objects
    )
    const_default_event = serializers.HyperlinkedRelatedField(
        view_name = API_VERSION + ':configs-constants/const-default-events-detail',
        lookup_field = 'pk',
        queryset = ConstDefaultEvent.objects
    )
    config_event = serializers.HyperlinkedRelatedField(
        view_name = API_VERSION + ':configs-constants/config-events-detail',
        lookup_field = 'pk',
        queryset = ConfigEvent.objects
    )
    config_default_event = serializers.HyperlinkedRelatedField(
        view_name = API_VERSION + ':configs-constants/config-default-events-detail',
        lookup_field = 'pk',
        queryset = ConfigDefaultEvent.objects
    )
    config_name_event = serializers.HyperlinkedRelatedField(
        view_name = API_VERSION + ':configs-constants/config-name-events-detail',
        lookup_field = 'pk',
        queryset = ConfigNameEvent.objects
    )
    photos = serializers.HyperlinkedRelatedField(
        view_name = API_VERSION + ':photos-detail',
        many = True,
        read_only = True,
        lookup_field = 'pk',
    )

    class Meta:
        model = Action
        fields = [
            'id', 'url', 'action_type', 'object_type', 'created_at', 'inventory', \
            'location', 'deployment',  'inventory_deployment', 'deployment_type', \
            'detail', 'user', 'build', 'parent', 'cruise', 'latitude', 'longitude', \
            'depth', 'calibration_event', 'const_default_event', 'config_event', \
            'config_default_event', 'coefficient_name_event', 'config_name_event', 'photos',
        ]

        expandable_fields = {
            'inventory': 'roundabout.inventory.api.serializers.InventorySerializer',
            'deployment': 'roundabout.builds.api.serializers.DeploymentSerializer',
            'inventory_deployment': 'roundabout.inventory.api.serializers.InventoryDeploymentSerializer',
            'location': LocationSerializer,
            'user': 'roundabout.users.api.serializers.UserSerializer',
            'build': 'roundabout.builds.api.serializers.BuildSerializer',
            'parent': 'roundabout.inventory.api.serializers.InventorySerializer',
            'cruise': 'roundabout.cruises.api.serializers.CruiseSerializer',
            'calibration_event': 'roundabout.calibrations.api.serializers.CalibrationEventSerializer',
            'coefficient_name_event': 'roundabout.calibrations.api.serializers.CoefficientNameEventSerializer',
            'const_default_event': 'roundabout.configs_constants.api.serializers.ConstDefaultEventSerializer',
            'config_event': 'roundabout.configs_constants.api.serializers.ConfigEventSerializer',
            'config_default_event': 'roundabout.configs_constants.api.serializers.ConfigDefaultEventSerializer',
            'config_name_event': 'roundabout.configs_constants.api.serializers.ConfigNameEventSerializer',
            'photos': ('roundabout.users.api.serializers.PhotoNoteSerializer', {'many': True}),
        }

>>>>>>> 0151690c

class InventorySerializer(FlexFieldsModelSerializer):
    #custom_fields = serializers.SerializerMethodField('get_custom_fields')
    url = serializers.HyperlinkedIdentityField(
        view_name = API_VERSION + ':inventory-detail',
        lookup_field = 'pk',
    )
    location = serializers.HyperlinkedRelatedField(
        view_name = API_VERSION + ':locations-detail',
        lookup_field = 'pk',
        queryset = Location.objects
    )
    part = serializers.HyperlinkedRelatedField(
        view_name = API_VERSION + ':part-templates/parts-detail',
        lookup_field = 'pk',
        queryset = Part.objects
    )
    revision = serializers.HyperlinkedRelatedField(
        view_name = API_VERSION + ':part-templates/revisions-detail',
        lookup_field = 'pk',
        queryset = Revision.objects
    )
    parent = serializers.HyperlinkedRelatedField(
        view_name = API_VERSION + ':inventory-detail',
        lookup_field = 'pk',
        queryset = Inventory.objects
    )
    children = serializers.HyperlinkedRelatedField(
        view_name = API_VERSION + ':inventory-detail',
        lookup_field = 'pk',
        many = True,
        read_only = True,
    )
    build = serializers.HyperlinkedRelatedField(
        view_name = API_VERSION + ':builds-detail',
        lookup_field = 'pk',
        queryset = Build.objects
    )
    assembly_part = serializers.HyperlinkedRelatedField(
        view_name = API_VERSION + ':assembly-templates/assembly-parts-detail',
        lookup_field = 'pk',
        queryset = AssemblyPart.objects
    )
    assigned_destination_root = serializers.HyperlinkedRelatedField(
        view_name = API_VERSION + ':inventory-detail',
        lookup_field = 'pk',
        queryset = Inventory.objects
    )
    actions = serializers.HyperlinkedRelatedField(
        view_name = API_VERSION + ':actions-detail',
        lookup_field = 'pk',
        many = True,
        read_only = True,
    )
    fieldvalues = serializers.HyperlinkedRelatedField(
        view_name = API_VERSION + ':user-defined-fields/field-values-detail',
        lookup_field = 'pk',
        many = True,
        read_only = True,
    )
    inventory_deployments = serializers.HyperlinkedRelatedField(
        view_name = API_VERSION + ':inventory-deployments-detail',
        many = True,
        read_only = True,
        lookup_field = 'pk',
    )
    calibration_events = serializers.HyperlinkedRelatedField(
        view_name = API_VERSION + ':calibrations/calibration-events-detail',
        many = True,
        read_only = True,
        lookup_field = 'pk',
    )
    time_in_field = serializers.SerializerMethodField('get_time_in_field')

    class Meta:
        model = Inventory
        fields = [
            'id', 'url', 'serial_number', 'old_serial_number', 'part', 'location', 'revision', \
            'parent', 'children', 'build', 'assembly_part', 'assigned_destination_root', 'created_at', \
            'updated_at', 'test_result', 'test_type', 'flag', 'time_in_field',
            'calibration_events', 'actions', 'fieldvalues', 'inventory_deployments',
        ]
<<<<<<< HEAD

        expandable_fields = {
            'location': 'roundabout.locations.api.serializers.LocationSerializer',
            'part': 'roundabout.parts.api.serializers.PartSerializer',
            'revision': 'roundabout.parts.api.serializers.RevisionSerializer',
            'parent': 'roundabout.inventory.api.serializers.InventorySerializer',
            'build': 'roundabout.builds.api.serializers.BuildSerializer',
            'assembly_part': 'roundabout.assemblies.api.serializers.AssemblyPartSerializer',
            'assigned_destination_root': 'roundabout.inventory.api.serializers.InventorySerializer',
            'children': ('roundabout.inventory.api.serializers.InventorySerializer', {'many': True}),
            'calibration_events': ('roundabout.calibrations.api.serializers.CalibrationEventSerializer', {'many': True}),
            'actions': ('roundabout.inventory.api.serializers.ActionSerializer', {'many': True}),
            'fieldvalues': ('roundabout.userdefinedfields.api.serializers.FieldValueSerializer', {'many': True, "omit": ["field.fieldvalues"]}),
            'inventory_deployments': ('roundabout.inventory.api.serializers.InventoryDeploymentSerializer', {'many': True}),
        }

    def get_time_in_field(self, obj):
        return time_at_sea_display(obj.time_at_sea)

=======

        expandable_fields = {
            'location': 'roundabout.locations.api.serializers.LocationSerializer',
            'part': 'roundabout.parts.api.serializers.PartSerializer',
            'revision': 'roundabout.parts.api.serializers.RevisionSerializer',
            'parent': 'roundabout.inventory.api.serializers.InventorySerializer',
            'build': 'roundabout.builds.api.serializers.BuildSerializer',
            'assembly_part': 'roundabout.assemblies.api.serializers.AssemblyPartSerializer',
            'assigned_destination_root': 'roundabout.inventory.api.serializers.InventorySerializer',
            'children': ('roundabout.inventory.api.serializers.InventorySerializer', {'many': True}),
            'calibration_events': ('roundabout.calibrations.api.serializers.CalibrationEventSerializer', {'many': True}),
            'actions': ('roundabout.inventory.api.serializers.ActionSerializer', {'many': True}),
            'fieldvalues': ('roundabout.userdefinedfields.api.serializers.FieldValueSerializer', {'many': True, "omit": ["field.fieldvalues"]}),
            'inventory_deployments': ('roundabout.inventory.api.serializers.InventoryDeploymentSerializer', {'many': True}),
        }

    def get_time_in_field(self, obj):
        return time_at_sea_display(obj.time_at_sea)

>>>>>>> 0151690c
    """
    def get_custom_fields(self, obj):
        # Get this item's custom fields with most recent Values
        custom_fields = None

        if obj.fieldvalues.exists():
            obj_custom_fields = obj.fieldvalues.filter(is_current=True).select_related('field')
            # create initial empty dict
            custom_fields = {}

            for field in obj_custom_fields:
                custom_fields[field.field.field_name] = field.field_value
            return custom_fields
        else:
            return custom_fields
    """
<<<<<<< HEAD

class InventoryDeploymentSerializer(FlexFieldsModelSerializer):
    url = serializers.HyperlinkedIdentityField(
        view_name =  API_VERSION + ':inventory-deployments-detail',
        lookup_field='pk',
    )
    inventory = serializers.HyperlinkedRelatedField(
        view_name = API_VERSION + ':inventory-detail',
        lookup_field = 'pk',
        queryset = Inventory.objects
    )
    deployment = serializers.HyperlinkedRelatedField(
        view_name = API_VERSION + ':deployments-detail',
        lookup_field = 'pk',
        queryset = Deployment.objects
    )
    cruise_deployed = serializers.HyperlinkedRelatedField(
        view_name = API_VERSION + ':cruises-detail',
        lookup_field = 'pk',
        queryset = Cruise.objects
    )
    cruise_recovered = serializers.HyperlinkedRelatedField(
        view_name = API_VERSION + ':cruises-detail',
        lookup_field = 'pk',
        queryset = Cruise.objects
    )
    time_in_field = serializers.SerializerMethodField('get_time_in_field')

    class Meta:
        model = InventoryDeployment
        fields = [
            'id',
            'url',
            'deployment',
            'inventory',
            'cruise_deployed',
            'cruise_recovered',
            'deployment_start_date',
            'deployment_burnin_date',
            'deployment_to_field_date',
            'deployment_recovery_date',
            'deployment_retire_date',
            'current_status',
            'time_in_field',
        ]

=======

class InventoryDeploymentSerializer(FlexFieldsModelSerializer):
    url = serializers.HyperlinkedIdentityField(
        view_name =  API_VERSION + ':inventory-deployments-detail',
        lookup_field='pk',
    )
    inventory = serializers.HyperlinkedRelatedField(
        view_name = API_VERSION + ':inventory-detail',
        lookup_field = 'pk',
        queryset = Inventory.objects
    )
    deployment = serializers.HyperlinkedRelatedField(
        view_name = API_VERSION + ':deployments-detail',
        lookup_field = 'pk',
        queryset = Deployment.objects
    )
    cruise_deployed = serializers.HyperlinkedRelatedField(
        view_name = API_VERSION + ':cruises-detail',
        lookup_field = 'pk',
        queryset = Cruise.objects
    )
    cruise_recovered = serializers.HyperlinkedRelatedField(
        view_name = API_VERSION + ':cruises-detail',
        lookup_field = 'pk',
        queryset = Cruise.objects
    )
    time_in_field = serializers.SerializerMethodField('get_time_in_field')

    class Meta:
        model = InventoryDeployment
        fields = [
            'id',
            'url',
            'deployment',
            'inventory',
            'cruise_deployed',
            'cruise_recovered',
            'deployment_start_date',
            'deployment_burnin_date',
            'deployment_to_field_date',
            'deployment_recovery_date',
            'deployment_retire_date',
            'current_status',
            'time_in_field',
        ]

>>>>>>> 0151690c
        expandable_fields = {
            'inventory': 'roundabout.inventory.api.serializers.InventorySerializer',
            'deployment': 'roundabout.builds.api.serializers.DeploymentSerializer',
            'cruise_deployed': 'roundabout.cruises.api.serializers.CruiseSerializer',
            'cruise_recovered': 'roundabout.cruises.api.serializers.CruiseSerializer',
        }

    def get_time_in_field(self, obj):
        return time_at_sea_display(obj.deployment_time_in_field)


"""
# Need a "sub-serializer" to handle self refernce MPTT tree structures
class RecursiveField(serializers.Serializer):
    def to_representation(self, value):
        serializer = self.parent.parent.__class__(value, context=self.context)
        return serializer.data
"""<|MERGE_RESOLUTION|>--- conflicted
+++ resolved
@@ -21,23 +21,18 @@
 
 from rest_flex_fields import FlexFieldsModelSerializer
 from rest_framework import serializers
-from rest_flex_fields import FlexFieldsModelSerializer
-
-from ..models import Inventory, InventoryDeployment, Deployment, Action, PhotoNote
-from roundabout.users.models import User
+
+from roundabout.assemblies.models import AssemblyPart
+from roundabout.builds.models import Build
+from roundabout.calibrations.models import CalibrationEvent, CoefficientNameEvent
+from roundabout.configs_constants.models import ConstDefaultEvent, ConfigEvent, ConfigDefaultEvent, ConfigNameEvent
+from roundabout.core.templatetags.common_tags import time_at_sea_display
+from roundabout.cruises.models import Cruise
+from roundabout.locations.api.serializers import LocationSerializer
 from roundabout.locations.models import Location
 from roundabout.parts.models import Part, Revision
-from roundabout.assemblies.models import AssemblyPart
-from roundabout.builds.models import Build
-from roundabout.cruises.models import Cruise
-from roundabout.calibrations.models import CalibrationEvent, CoefficientNameEvent
-from roundabout.configs_constants.models import ConstDefaultEvent, ConfigEvent, ConfigDefaultEvent, ConfigNameEvent
-
-<<<<<<< HEAD
-from roundabout.locations.api.serializers import LocationSerializer
-from roundabout.parts.api.serializers import PartSerializer
-from roundabout.calibrations.api.serializers import CalibrationEventSerializer
-from roundabout.core.templatetags.common_tags import time_at_sea_display
+from roundabout.users.models import User
+from ..models import Inventory, InventoryDeployment, Deployment, Action, PhotoNote
 
 API_VERSION = 'api_v1'
 
@@ -183,164 +178,6 @@
             'photos': ('roundabout.users.api.serializers.PhotoNoteSerializer', {'many': True}),
         }
 
-=======
-from roundabout.assemblies.models import AssemblyPart
-from roundabout.builds.models import Build
-from roundabout.calibrations.models import CalibrationEvent, CoefficientNameEvent
-from roundabout.configs_constants.models import ConstDefaultEvent, ConfigEvent, ConfigDefaultEvent, ConfigNameEvent
-from roundabout.core.templatetags.common_tags import time_at_sea_display
-from roundabout.cruises.models import Cruise
-from roundabout.locations.api.serializers import LocationSerializer
-from roundabout.locations.models import Location
-from roundabout.parts.models import Part, Revision
-from roundabout.users.models import User
-from ..models import Inventory, InventoryDeployment, Deployment, Action, PhotoNote
-
-API_VERSION = 'api_v1'
-
-class PhotoNoteSerializer(FlexFieldsModelSerializer):
-    url = serializers.HyperlinkedIdentityField(
-        view_name = API_VERSION + ':photos-detail',
-        lookup_field = 'pk',
-    )
-    inventory = serializers.HyperlinkedRelatedField(
-        view_name = API_VERSION + ':inventory-detail',
-        lookup_field = 'pk',
-        queryset = Inventory.objects
-    )
-    action = serializers.HyperlinkedRelatedField(
-        view_name = API_VERSION + ':actions-detail',
-        lookup_field = 'pk',
-        queryset = Action.objects
-    )
-    user = serializers.HyperlinkedRelatedField(
-        view_name = API_VERSION + ':users-detail',
-        lookup_field = 'pk',
-        queryset = User.objects
-    )
-
-    class Meta:
-        model = PhotoNote
-        fields = ['id', 'url', 'photo', 'inventory', 'action', 'user']
-
-        expandable_fields = {
-            'inventory': 'roundabout.inventory.api.serializers.InventorySerializer',
-            'action': 'roundabout.inventory.api.serializers.ActionSerializer',
-            'user': 'roundabout.users.api.serializers.UserSerializer',
-        }
-
-
-class ActionSerializer(FlexFieldsModelSerializer):
-    url = serializers.HyperlinkedIdentityField(
-        view_name = API_VERSION + ':actions-detail',
-        lookup_field = 'pk',
-    )
-    inventory = serializers.HyperlinkedRelatedField(
-        view_name = API_VERSION + ':inventory-detail',
-        lookup_field = 'pk',
-        queryset = Inventory.objects
-    )
-    location = serializers.HyperlinkedRelatedField(
-        view_name = API_VERSION + ':locations-detail',
-        lookup_field = 'pk',
-        queryset = Location.objects
-    )
-    deployment = serializers.HyperlinkedRelatedField(
-        view_name = API_VERSION + ':deployments-detail',
-        lookup_field = 'pk',
-        queryset = Deployment.objects
-    )
-    inventory_deployment = serializers.HyperlinkedRelatedField(
-        view_name = API_VERSION + ':inventory-deployments-detail',
-        lookup_field = 'pk',
-        queryset = InventoryDeployment.objects
-    )
-    user = serializers.HyperlinkedRelatedField(
-        view_name = API_VERSION + ':users-detail',
-        lookup_field = 'pk',
-        queryset = User.objects
-    )
-    build = serializers.HyperlinkedRelatedField(
-        view_name = API_VERSION + ':builds-detail',
-        lookup_field = 'pk',
-        queryset = Build.objects
-    )
-    parent = serializers.HyperlinkedRelatedField(
-        view_name = API_VERSION + ':inventory-detail',
-        lookup_field = 'pk',
-        queryset = Inventory.objects
-    )
-    cruise = serializers.HyperlinkedRelatedField(
-        view_name = API_VERSION + ':cruises-detail',
-        lookup_field = 'pk',
-        queryset = Cruise.objects
-    )
-    calibration_event = serializers.HyperlinkedRelatedField(
-        view_name = API_VERSION + ':calibrations/calibration-events-detail',
-        lookup_field = 'pk',
-        queryset = CalibrationEvent.objects
-    )
-    coefficient_name_event = serializers.HyperlinkedRelatedField(
-        view_name = API_VERSION + ':calibrations/coefficent-name-events-detail',
-        lookup_field = 'pk',
-        queryset = CoefficientNameEvent.objects
-    )
-    const_default_event = serializers.HyperlinkedRelatedField(
-        view_name = API_VERSION + ':configs-constants/const-default-events-detail',
-        lookup_field = 'pk',
-        queryset = ConstDefaultEvent.objects
-    )
-    config_event = serializers.HyperlinkedRelatedField(
-        view_name = API_VERSION + ':configs-constants/config-events-detail',
-        lookup_field = 'pk',
-        queryset = ConfigEvent.objects
-    )
-    config_default_event = serializers.HyperlinkedRelatedField(
-        view_name = API_VERSION + ':configs-constants/config-default-events-detail',
-        lookup_field = 'pk',
-        queryset = ConfigDefaultEvent.objects
-    )
-    config_name_event = serializers.HyperlinkedRelatedField(
-        view_name = API_VERSION + ':configs-constants/config-name-events-detail',
-        lookup_field = 'pk',
-        queryset = ConfigNameEvent.objects
-    )
-    photos = serializers.HyperlinkedRelatedField(
-        view_name = API_VERSION + ':photos-detail',
-        many = True,
-        read_only = True,
-        lookup_field = 'pk',
-    )
-
-    class Meta:
-        model = Action
-        fields = [
-            'id', 'url', 'action_type', 'object_type', 'created_at', 'inventory', \
-            'location', 'deployment',  'inventory_deployment', 'deployment_type', \
-            'detail', 'user', 'build', 'parent', 'cruise', 'latitude', 'longitude', \
-            'depth', 'calibration_event', 'const_default_event', 'config_event', \
-            'config_default_event', 'coefficient_name_event', 'config_name_event', 'photos',
-        ]
-
-        expandable_fields = {
-            'inventory': 'roundabout.inventory.api.serializers.InventorySerializer',
-            'deployment': 'roundabout.builds.api.serializers.DeploymentSerializer',
-            'inventory_deployment': 'roundabout.inventory.api.serializers.InventoryDeploymentSerializer',
-            'location': LocationSerializer,
-            'user': 'roundabout.users.api.serializers.UserSerializer',
-            'build': 'roundabout.builds.api.serializers.BuildSerializer',
-            'parent': 'roundabout.inventory.api.serializers.InventorySerializer',
-            'cruise': 'roundabout.cruises.api.serializers.CruiseSerializer',
-            'calibration_event': 'roundabout.calibrations.api.serializers.CalibrationEventSerializer',
-            'coefficient_name_event': 'roundabout.calibrations.api.serializers.CoefficientNameEventSerializer',
-            'const_default_event': 'roundabout.configs_constants.api.serializers.ConstDefaultEventSerializer',
-            'config_event': 'roundabout.configs_constants.api.serializers.ConfigEventSerializer',
-            'config_default_event': 'roundabout.configs_constants.api.serializers.ConfigDefaultEventSerializer',
-            'config_name_event': 'roundabout.configs_constants.api.serializers.ConfigNameEventSerializer',
-            'photos': ('roundabout.users.api.serializers.PhotoNoteSerializer', {'many': True}),
-        }
-
->>>>>>> 0151690c
 
 class InventorySerializer(FlexFieldsModelSerializer):
     #custom_fields = serializers.SerializerMethodField('get_custom_fields')
@@ -423,7 +260,6 @@
             'updated_at', 'test_result', 'test_type', 'flag', 'time_in_field',
             'calibration_events', 'actions', 'fieldvalues', 'inventory_deployments',
         ]
-<<<<<<< HEAD
 
         expandable_fields = {
             'location': 'roundabout.locations.api.serializers.LocationSerializer',
@@ -443,27 +279,6 @@
     def get_time_in_field(self, obj):
         return time_at_sea_display(obj.time_at_sea)
 
-=======
-
-        expandable_fields = {
-            'location': 'roundabout.locations.api.serializers.LocationSerializer',
-            'part': 'roundabout.parts.api.serializers.PartSerializer',
-            'revision': 'roundabout.parts.api.serializers.RevisionSerializer',
-            'parent': 'roundabout.inventory.api.serializers.InventorySerializer',
-            'build': 'roundabout.builds.api.serializers.BuildSerializer',
-            'assembly_part': 'roundabout.assemblies.api.serializers.AssemblyPartSerializer',
-            'assigned_destination_root': 'roundabout.inventory.api.serializers.InventorySerializer',
-            'children': ('roundabout.inventory.api.serializers.InventorySerializer', {'many': True}),
-            'calibration_events': ('roundabout.calibrations.api.serializers.CalibrationEventSerializer', {'many': True}),
-            'actions': ('roundabout.inventory.api.serializers.ActionSerializer', {'many': True}),
-            'fieldvalues': ('roundabout.userdefinedfields.api.serializers.FieldValueSerializer', {'many': True, "omit": ["field.fieldvalues"]}),
-            'inventory_deployments': ('roundabout.inventory.api.serializers.InventoryDeploymentSerializer', {'many': True}),
-        }
-
-    def get_time_in_field(self, obj):
-        return time_at_sea_display(obj.time_at_sea)
-
->>>>>>> 0151690c
     """
     def get_custom_fields(self, obj):
         # Get this item's custom fields with most recent Values
@@ -480,7 +295,6 @@
         else:
             return custom_fields
     """
-<<<<<<< HEAD
 
 class InventoryDeploymentSerializer(FlexFieldsModelSerializer):
     url = serializers.HyperlinkedIdentityField(
@@ -527,54 +341,6 @@
             'time_in_field',
         ]
 
-=======
-
-class InventoryDeploymentSerializer(FlexFieldsModelSerializer):
-    url = serializers.HyperlinkedIdentityField(
-        view_name =  API_VERSION + ':inventory-deployments-detail',
-        lookup_field='pk',
-    )
-    inventory = serializers.HyperlinkedRelatedField(
-        view_name = API_VERSION + ':inventory-detail',
-        lookup_field = 'pk',
-        queryset = Inventory.objects
-    )
-    deployment = serializers.HyperlinkedRelatedField(
-        view_name = API_VERSION + ':deployments-detail',
-        lookup_field = 'pk',
-        queryset = Deployment.objects
-    )
-    cruise_deployed = serializers.HyperlinkedRelatedField(
-        view_name = API_VERSION + ':cruises-detail',
-        lookup_field = 'pk',
-        queryset = Cruise.objects
-    )
-    cruise_recovered = serializers.HyperlinkedRelatedField(
-        view_name = API_VERSION + ':cruises-detail',
-        lookup_field = 'pk',
-        queryset = Cruise.objects
-    )
-    time_in_field = serializers.SerializerMethodField('get_time_in_field')
-
-    class Meta:
-        model = InventoryDeployment
-        fields = [
-            'id',
-            'url',
-            'deployment',
-            'inventory',
-            'cruise_deployed',
-            'cruise_recovered',
-            'deployment_start_date',
-            'deployment_burnin_date',
-            'deployment_to_field_date',
-            'deployment_recovery_date',
-            'deployment_retire_date',
-            'current_status',
-            'time_in_field',
-        ]
-
->>>>>>> 0151690c
         expandable_fields = {
             'inventory': 'roundabout.inventory.api.serializers.InventorySerializer',
             'deployment': 'roundabout.builds.api.serializers.DeploymentSerializer',
