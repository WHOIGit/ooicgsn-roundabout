--- conflicted
+++ resolved
@@ -416,7 +416,6 @@
 
 
 class InventoryDeployment(DeploymentBase):
-<<<<<<< HEAD
     deployment = models.ForeignKey(
         Deployment,
         related_name="inventory_deployments",
@@ -435,14 +434,6 @@
         on_delete=models.SET_NULL,
         null=True,
     )
-=======
-    deployment = models.ForeignKey(Deployment, related_name='inventory_deployments',
-                                   on_delete=models.CASCADE, null=False)
-    inventory = models.ForeignKey(Inventory, related_name='inventory_deployments',
-                                  on_delete=models.CASCADE, null=False)
-    assembly_part = models.ForeignKey('assemblies.AssemblyPart', related_name='inventory_deployments',
-                                      on_delete=models.SET_NULL, null=True)
->>>>>>> 622ccce8
 
     objects = InventoryDeploymentQuerySet.as_manager()
 
@@ -781,14 +772,10 @@
         validators=[MaxValueValidator(180), MinValueValidator(0)],
     )
     depth = models.PositiveIntegerField(null=True, blank=True)
-<<<<<<< HEAD
     deployment_type = models.CharField(
         max_length=20, choices=DEPLOYMENT_TYPES, null=False, blank=True, default=""
     )
-=======
-    deployment_type = models.CharField(max_length=20, choices=DEPLOYMENT_TYPES, null=False, blank=True, default='')
     data = models.JSONField(null=True)
->>>>>>> 622ccce8
 
     objects = ActionQuerySet.as_manager()
 
