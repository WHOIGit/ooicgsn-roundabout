"""
# Copyright (C) 2019-2020 Woods Hole Oceanographic Institution
#
# This file is part of the Roundabout Database project ("RDB" or
# "ooicgsn-roundabout").
#
# ooicgsn-roundabout is free software: you can redistribute it and/or modify
# it under the terms of the GNU General Public License as published by
# the Free Software Foundation, either version 2 of the License, or
# (at your option) any later version.
#
# ooicgsn-roundabout is distributed in the hope that it will be useful,
# but WITHOUT ANY WARRANTY; without even the implied warranty of
# MERCHANTABILITY or FITNESS FOR A PARTICULAR PURPOSE.  See the
# GNU General Public License for more details.
#
# You should have received a copy of the GNU General Public License
# along with ooicgsn-roundabout in the COPYING.md file at the project root.
# If not, see <http://www.gnu.org/licenses/>.
"""

import datetime
import os
from datetime import timedelta

from django.core.validators import MaxValueValidator, MinValueValidator, FileExtensionValidator
from django.urls import reverse
from django.utils import timezone
from mptt.models import MPTTModel, TreeForeignKey

from roundabout.assemblies.models import Assembly, AssemblyPart
# Get the app label names from the core utility functions
from roundabout.core.utils import set_app_labels
from roundabout.cruises.models import Cruise
from roundabout.locations.models import Location
from roundabout.parts.models import Part, Revision
from roundabout.users.models import User
from .managers import *

labels = set_app_labels()

# Private functions for use in Models
# ------------------------------------------------------------------------------


# Inventory/Deployment models
# ------------------------------------------------------------------------------
class Inventory(MPTTModel):
    INCOMING = 'incoming'
    OUTGOING = 'outgoing'
    TEST_TYPES = (
        (INCOMING, 'Incoming Test'),
        (OUTGOING, 'Outgoing Test'),
    )

    TEST_RESULTS = (
        (None, "-"),
        (True, "Pass"),
        (False, "Fail"),
    )

    FLAG_TYPES = (
        (True, "Flagged"),
        (False, "Unflagged"),
    )
    serial_number = models.CharField(max_length=255, unique=True, db_index=True)
    old_serial_number = models.CharField(max_length=255, unique=False, blank=True)
    part = models.ForeignKey(Part, related_name='inventory',
                             on_delete=models.CASCADE, null=True, blank=False, db_index=True)
    revision = models.ForeignKey(Revision, related_name='inventory',
                                 on_delete=models.SET_NULL, null=True, blank=False, db_index=True)
    location = TreeForeignKey(Location, related_name='inventory',
                              on_delete=models.SET_NULL, null=True, blank=False, db_index=True)
    parent = TreeForeignKey('self', related_name='children',
                            on_delete=models.SET_NULL, null=True, blank=True, db_index=True)
    build = models.ForeignKey('builds.Build', related_name='inventory',
                              on_delete=models.SET_NULL, null=True, blank=True)
    assembly_part = TreeForeignKey(AssemblyPart, related_name='inventory',
                                   on_delete=models.SET_NULL, null=True, blank=True, db_index=True)
    assigned_destination_root = TreeForeignKey('self', related_name='assigned_children',
                                               on_delete=models.SET_NULL, null=True, blank=True, db_index=True)
    created_at = models.DateTimeField(auto_now_add=True)
    updated_at = models.DateTimeField(auto_now=True)
    detail = models.TextField(blank=True)
    test_result = models.BooleanField(null=True, blank=False, choices=TEST_RESULTS)
    test_type = models.CharField(max_length=20, choices=TEST_TYPES, null=True, blank=True)
    flag = models.BooleanField(choices=FLAG_TYPES, blank=False, default=False)
    # Deprecated as of v1.5
    _time_at_sea = models.DurationField(default=timedelta(minutes=0), null=True, blank=True)

    #tracker = FieldTracker(fields=['location', 'build'])

    class MPTTMeta:
        order_insertion_by = ['serial_number']

    def __str__(self):
        return self.serial_number

    # get all Deployments "time in field", add them up for item's life total
    @property
    def time_at_sea(self):
        deployments = self.inventory_deployments.all()
        times = [dep.deployment_time_in_field for dep in deployments]
        total_time_in_field = sum(times, datetime.timedelta())
        return total_time_in_field

    # method to set the object_type variable to send to Javascript AJAX functions
    def get_object_type(self):
        return 'inventory'

    def get_absolute_url(self):
        return reverse('inventory:ajax_inventory_detail', kwargs={'pk': self.pk})

    def get_descendants_with_self(self):
        tree = self.get_descendants(include_self=True)
        return tree

    def get_latest_build(self):
        try:
            action = self.actions.filter(build__isnull=False).latest()
            return action.build
        except:
            return None

    def get_latest_parent(self):
        try:
            action = self.actions.filter(parent__isnull=False).latest()
            return action.parent
        except:
            return None

    def location_changed(self):
        current_location = self.location
        last_location = self.actions.latest().location
        if current_location != last_location:
            return True
        return False

    # Return True if item removed from Parent
    def parent_changed(self):
        current_parent = self.parent
        last_parent = self.get_latest_parent()
        if current_parent != last_parent:
            return True
        return False

    def current_deployment(self):
        try:
            current_deployment = self.inventory_deployments.get_active_deployment()
            return current_deployment
        except:
            return None

    def get_latest_deployment(self):
        try:
            latest_deployment = self.inventory_deployments.latest().deployment
            return latest_deployment
        except:
            return None

class InventoryHyperlink(models.Model):
    text = models.CharField(max_length=255, unique=False, blank=False, null=False)
    url = models.CharField(max_length=1000)
    parent = models.ForeignKey(Inventory, related_name='hyperlinks',
                 on_delete=models.CASCADE, null=False, blank=False)

class DeploymentBase(models.Model):
    STARTDEPLOYMENT = 'startdeployment'
    DEPLOYMENTBURNIN = 'deploymentburnin'
    DEPLOYMENTTOFIELD = 'deploymenttofield'
    DEPLOYMENTRECOVER = 'deploymentrecover'
    DEPLOYMENTRETIRE = 'deploymentretire'
    DEPLOYMENT_STATUS = (
        (STARTDEPLOYMENT, 'Start %s' % (labels['label_deployments_app_singular'])),
        (DEPLOYMENTBURNIN, '%s Burnin' % (labels['label_deployments_app_singular'])),
        (DEPLOYMENTTOFIELD, '%s to Field' % (labels['label_deployments_app_singular'])),
        (DEPLOYMENTRECOVER, '%s Recovery' % (labels['label_deployments_app_singular'])),
        (DEPLOYMENTRETIRE, '%s Retired' % (labels['label_deployments_app_singular'])),
    )
    cruise_deployed = models.ForeignKey(Cruise, related_name='%(class)ss',
                                        on_delete=models.SET_NULL, null=True, blank=True)
    cruise_recovered = models.ForeignKey(Cruise, related_name='recovered_%(class)ss',
                                         on_delete=models.SET_NULL, null=True, blank=True)
    deployment_start_date = models.DateTimeField(default=timezone.now)
    deployment_burnin_date = models.DateTimeField(null=True, blank=True)
    deployment_to_field_date = models.DateTimeField(null=True, blank=True)
    deployment_recovery_date = models.DateTimeField(null=True, blank=True)
    deployment_retire_date = models.DateTimeField(null=True, blank=True)
    current_status = models.CharField(max_length=20, choices=DEPLOYMENT_STATUS, db_index=True, default=STARTDEPLOYMENT)

    class Meta:
        abstract = True
        ordering = ['-deployment_start_date']
        get_latest_by = 'deployment_start_date'

    def save(self, *args, **kwargs):
        # set the current_status by date actions
        if self.deployment_retire_date:
            self.current_status = DeploymentBase.DEPLOYMENTRETIRE
        elif self.deployment_recovery_date:
            self.current_status = DeploymentBase.DEPLOYMENTRECOVER
        elif self.deployment_to_field_date:
            self.current_status = DeploymentBase.DEPLOYMENTTOFIELD
        elif self.deployment_burnin_date:
            self.current_status = DeploymentBase.DEPLOYMENTBURNIN
        else:
            self.current_status = DeploymentBase.STARTDEPLOYMENT

        super().save(*args, **kwargs)

    # get the time at sea for any Deployment
    @property
    def deployment_time_in_field(self):
        if self.deployment_to_field_date:
            if self.deployment_recovery_date:
                time_on_deployment = self.deployment_recovery_date - self.deployment_to_field_date
                return time_on_deployment
            # If no recovery, item is still at sea
            now = timezone.now()
            time_on_deployment = now - self.deployment_to_field_date
            return time_on_deployment
        return timedelta(minutes=0)

    # get the total time for any Inventory Deployment from Start to Retire
    @property
    def deployment_total_time(self):
        if self.deployment_start_date:
            if self.deployment_retire_date:
                time_on_deployment = self.deployment_retire_date - self.deployment_start_date
                return time_on_deployment
            # If no retirement, deployment still active
            now = timezone.now()
            time_on_deployment = now - self.deployment_start_date
            return time_on_deployment
        return timedelta(minutes=0)

    def deployment_progress_bar(self):
        deployment_progress_bar = None
        # Set variables for Deployment/Inventory Deployment Status bar in Bootstrap
        if self.current_status == DeploymentBase.STARTDEPLOYMENT:
            deployment_progress_bar = {
                'bar_class': 'bg-success',
                'bar_width': 20,
                'status_label': 'Deployment Started'
            }
        elif self.current_status == DeploymentBase.DEPLOYMENTBURNIN:
            deployment_progress_bar = {
                'bar_class': 'bg-danger',
                'bar_width': 40,
                'status_label': 'Deployment Burn In'
            }
        elif self.current_status == DeploymentBase.DEPLOYMENTTOFIELD:
            deployment_progress_bar = {
                'bar_class': None,
                'bar_width': 60,
                'status_label': 'Deployed to Field'
            }
        elif self.current_status == DeploymentBase.DEPLOYMENTRECOVER:
            deployment_progress_bar = {
                'bar_class': 'bg-warning',
                'bar_width': 80,
                'status_label': 'Deployment Recovered'
            }
        elif self.current_status == DeploymentBase.DEPLOYMENTRETIRE:
            deployment_progress_bar = {
                'bar_class': 'bg-info',
                'bar_width': 100,
                'status_label': 'Deployment Retired'
            }
        return deployment_progress_bar


class Deployment(DeploymentBase):
    APPROVAL_STATUS = (
        (True, "Approved"),
        (False, "Draft"),
    )
    deployment_number = models.CharField(max_length=255, unique=False)
    location = TreeForeignKey(Location, related_name='deployments',
                              on_delete=models.SET_NULL, null=True, blank=True)
    final_location = TreeForeignKey(Location, related_name='final_deployments',
                                    on_delete=models.SET_NULL, null=True, blank=True)
    deployed_location = TreeForeignKey(Location, related_name='deployed_deployments',
                                       on_delete=models.SET_NULL, null=True, blank=True)
    build = models.ForeignKey('builds.Build', related_name='deployments', on_delete=models.CASCADE,
                              null=True, blank=True, db_index=True)
    latitude = models.DecimalField(max_digits=10, decimal_places=7, null=True, blank=True,
                                   validators=[
                                       MaxValueValidator(90),
                                       MinValueValidator(-90)
                                   ])
    longitude = models.DecimalField(max_digits=10, decimal_places=7, null=True, blank=True,
                                    validators=[
                                        MaxValueValidator(180),
                                        MinValueValidator(-180)
                                    ])
    depth = models.PositiveIntegerField(null=True, blank=True)
    user_draft = models.ManyToManyField(User, related_name='deployments_reviewer', blank=True)
    user_approver = models.ManyToManyField(User, related_name='deployments_approver')
    approved = models.BooleanField(choices=APPROVAL_STATUS, blank=False, default=False)

    def __str__(self):
        if self.deployed_location:
            return '%s - %s' % (self.deployment_number, self.deployed_location)
        return '%s - %s' % (self.deployment_number, self.location.name)

    def get_actions(self):
        actions = self.actions.filter(object_type=Action.BUILD)
        return actions

    def get_sorted_reviewers(self):
        return self.user_draft.all().order_by('username')

    def get_sorted_approvers(self):
        return self.user_approver.all().order_by('username')


class InventoryDeployment(DeploymentBase):
    deployment = models.ForeignKey(Deployment, related_name='inventory_deployments',
                                   on_delete=models.CASCADE, null=False)
    inventory = models.ForeignKey(Inventory, related_name='inventory_deployments',
                                  on_delete=models.CASCADE, null=False)
    assembly_part = models.ForeignKey('assemblies.AssemblyPart', related_name='inventory_deployments',
                                      on_delete=models.SET_NULL, null=True)
<<<<<<< HEAD
                                      
=======

>>>>>>> 412e790f
    objects = InventoryDeploymentQuerySet.as_manager()

    def __str__(self):
        if self.deployment.deployed_location:
            return '%s - %s - %s' % (self.deployment.deployment_number, self.deployment.deployed_location, self.inventory)
        return '%s - %s - %s' % (self.deployment.deployment_number, self.deployment.location, self.inventory)

    @property
    def deployment_percentage_vs_build(self):
        # Populate percentage variable is the deployment_to_sea_event exists
        deployment_percentage = 0
        if self.deployment_to_field_date:
            # calculate percentage of total build deployment item was deployed
            if not self.deployment.deployment_time_in_field:
                deployment_percentage = 0
            elif not self.deployment_time_in_field:
                deployment_percentage = 0
            else:
                deployment_percentage = int(self.deployment_time_in_field /
                                            self.deployment.deployment_time_in_field * 100)
            if deployment_percentage >= 99:
                deployment_percentage = 100
            return deployment_percentage

    def get_actions(self):
        actions = self.inventory.actions.filter(object_type=Action.INVENTORY).filter(inventory_deployment=self)
        return actions


class DeploymentSnapshot(models.Model):
    deployment = models.ForeignKey(Deployment, related_name='deployment_snapshot',
                                   on_delete=models.CASCADE, null=True, blank=True)
    location = TreeForeignKey(Location, related_name='deployment_snapshot',
                              on_delete=models.SET_NULL, null=True, blank=False, db_index=True)
    snapshot_location = TreeForeignKey(Location, related_name='deployment_snapshot_location',
                                       on_delete=models.SET_NULL, null=True, blank=False, db_index=True)
    created_at = models.DateTimeField(default=timezone.now)
    notes = models.TextField(blank=True)

    class Meta:
        ordering = ['-created_at']

    def __str__(self):
        return '%s (%s)' % (self.deployment.deployment_number, self.deployment.final_location.location_id)

    def get_deployment_label(self):
        return '%s (%s)' % (self.deployment.deployment_number, self.deployment.final_location.location_id)


class InventorySnapshot(MPTTModel):
    inventory = models.ForeignKey(Inventory, related_name='inventory_snapshot',
                                  on_delete=models.SET_NULL, null=True, blank=True)
    parent = TreeForeignKey('self', related_name='children',
                            on_delete=models.SET_NULL, null=True, blank=True, db_index=True)
    deployment = models.ForeignKey(DeploymentSnapshot, related_name='inventory_snapshot',
                                   on_delete=models.CASCADE, null=True, blank=True)
    location = TreeForeignKey(Location, related_name='inventory_snapshot',
                              on_delete=models.SET_NULL, null=True, blank=False, db_index=True)
    created_at = models.DateTimeField(default=timezone.now)
    order = models.CharField(max_length=255, null=False, blank=True, db_index=True)

    class MPTTMeta:
        order_insertion_by = ['order']

    def __str__(self):
        return self.inventory.serial_number


class Action(models.Model):
    # action_type choices
    ADD = 'add'
    UPDATE = 'update'
    LOCATIONCHANGE = 'locationchange'
    SUBCHANGE = 'subchange'
    ADDTOBUILD = 'addtobuild'
    REMOVEFROMBUILD = 'removefrombuild'
    STARTDEPLOYMENT = 'startdeployment'
    REMOVEFROMDEPLOYMENT = 'removefromdeployment'
    DEPLOYMENTBURNIN = 'deploymentburnin'
    DEPLOYMENTTOFIELD = 'deploymenttofield'
    DEPLOYMENTUPDATE = 'deploymentupdate'
    DEPLOYMENTRECOVER = 'deploymentrecover'
    DEPLOYMENTRETIRE = 'deploymentretire'
    DEPLOYMENTDETAILS = 'deploymentdetails'
    ASSIGNDEST = 'assigndest'
    REMOVEDEST = 'removedest'
    TEST = 'test'
    NOTE = 'note'
    HISTORYNOTE = 'historynote'
    TICKET = 'ticket'
    FIELDCHANGE = 'fieldchange'
    FLAG = 'flag'
    MOVETOTRASH = 'movetotrash'
    RETIREBUILD = 'retirebuild'
    REVIEWAPPROVE = 'reviewapprove'
    EVENTAPPROVE = 'eventapprove'
    CALCSVIMPORT = 'calcsvimport'
    CALCSVUPDATE = 'calcsvupdate'
    ACTION_TYPES = (
        (ADD, 'Added to RDB'),
        (UPDATE, 'Details updated'),
        (LOCATIONCHANGE, 'Location Change'),
        (SUBCHANGE, 'Sub-%s Change' % (labels['label_assemblies_app_singular'])),
        (ADDTOBUILD, 'Add to %s' % (labels['label_builds_app_singular'])),
        (REMOVEFROMBUILD, 'Remove from %s' % (labels['label_builds_app_singular'])),
        (STARTDEPLOYMENT, 'Start %s' % (labels['label_deployments_app_singular'])),
        (REMOVEFROMDEPLOYMENT, '%s Ended' % (labels['label_deployments_app_singular'])),
        (DEPLOYMENTBURNIN, '%s Burnin' % (labels['label_deployments_app_singular'])),
        (DEPLOYMENTTOFIELD, '%s to Field' % (labels['label_deployments_app_singular'])),
        (DEPLOYMENTUPDATE, '%s Update' % (labels['label_deployments_app_singular'])),
        (DEPLOYMENTRECOVER, '%s Recovery' % (labels['label_deployments_app_singular'])),
        (DEPLOYMENTRETIRE, '%s Retired' % (labels['label_deployments_app_singular'])),
        (DEPLOYMENTDETAILS, '%s Details Updated' % (labels['label_deployments_app_singular'])),
        (ASSIGNDEST, 'Assign Destination'),
        (REMOVEDEST, 'Remove Destination'),
        (TEST, 'Test'),
        (NOTE, 'Note'),
        (HISTORYNOTE, 'Historical Note'),
        (TICKET, 'Work Ticket'),
        (FIELDCHANGE, 'Field Change'),
        (FLAG, 'Flag'),
        (MOVETOTRASH, 'Move to Trash'),
        (RETIREBUILD, 'Retire Build'),
        (REVIEWAPPROVE, 'Reviewer approved Event'),
        (EVENTAPPROVE, 'Event Approved'),
        (CALCSVIMPORT, 'Calibration CSV Uploaded'),
        (CALCSVUPDATE, 'Updated by Calibration CSV'),
    )
    # object_type choices
    BUILD = 'build'
    INVENTORY = 'inventory'
    DEPLOYMENT = 'deployment'
    CALEVENT = 'calibrationevent'
    CONSTDEFEVENT = 'constdefaultevent'
    CONFEVENT = 'configevent'
    CONFDEFEVENT = 'configdefaultevent'
    COEFFNAMEEVENT = 'coefficientnameevent'
    CONFNAMEEVENT = 'confignameevent'
    OBJECT_TYPES = (
        (BUILD, 'Build'),
        (INVENTORY, 'Inventory'),
        (DEPLOYMENT, 'Deployment'),
        (CALEVENT, 'Calibration Event'),
        (CONSTDEFEVENT, 'Constant Default Event'),
        (CONFEVENT, 'Configuration/Constant Event'),
        (CONFDEFEVENT, 'Configuration Default Event'),
        (COEFFNAMEEVENT, 'Coefficient Name Event'),
        (CONFNAMEEVENT, 'Configuration Name Event'),
    )
    # deployment_type choices
    BUILD_DEPLOYMENT = 'build_deployment'
    INVENTORY_DEPLOYMENT = 'inventory_deployment'
    DEPLOYMENT_TYPES = (
        (BUILD_DEPLOYMENT, 'Build Deployment'),
        (INVENTORY_DEPLOYMENT, 'Inventory Deployment'),
    )

    inventory = models.ForeignKey(Inventory, related_name='actions',
                                  on_delete=models.CASCADE, null=True, blank=True)
    calibration_event = models.ForeignKey('calibrations.CalibrationEvent', related_name='actions',
                                          on_delete=models.CASCADE, null=True, blank=True)
    const_default_event = models.ForeignKey('configs_constants.ConstDefaultEvent', related_name='actions',
                                            on_delete=models.CASCADE, null=True, blank=True)
    config_event = models.ForeignKey('configs_constants.ConfigEvent', related_name='actions',
                                     on_delete=models.CASCADE, null=True, blank=True)
    config_default_event = models.ForeignKey('configs_constants.ConfigDefaultEvent', related_name='actions',
                                             on_delete=models.CASCADE, null=True, blank=True)
    coefficient_name_event = models.ForeignKey('calibrations.CoefficientNameEvent', related_name='actions',
                                               on_delete=models.CASCADE, null=True, blank=True)
    config_name_event = models.ForeignKey('configs_constants.ConfigNameEvent', related_name='actions',
                                          on_delete=models.CASCADE, null=True, blank=True)
    action_type = models.CharField(max_length=20, choices=ACTION_TYPES, db_index=True)
    object_type = models.CharField(max_length=20, choices=OBJECT_TYPES, null=False, blank=True, db_index=True)
    created_at = models.DateTimeField(default=timezone.now)
    detail = models.TextField(blank=True)
    user = models.ForeignKey(User, related_name='actions',
                             on_delete=models.SET_NULL, null=True, blank=False)
    location = TreeForeignKey(Location, related_name='actions',
                              on_delete=models.SET_NULL, null=True, blank=False)
    deployment = models.ForeignKey(Deployment, related_name='actions',
                                   on_delete=models.SET_NULL, null=True, blank=True)
    inventory_deployment = models.ForeignKey(InventoryDeployment, related_name='actions',
                                             on_delete=models.SET_NULL, null=True, blank=True)
    build = models.ForeignKey('builds.Build', related_name='actions',
                              on_delete=models.SET_NULL, null=True, blank=True)
    parent = models.ForeignKey(Inventory, related_name='parent_actions',
                               on_delete=models.SET_NULL, null=True, blank=True)
    cruise = models.ForeignKey(Cruise, related_name='actions',
                               on_delete=models.SET_NULL, null=True, blank=True)
    latitude = models.DecimalField(max_digits=10, decimal_places=7, null=True, blank=True,
                                   validators=[
                                       MaxValueValidator(90),
                                       MinValueValidator(0)
                                   ])
    longitude = models.DecimalField(max_digits=10, decimal_places=7, null=True, blank=True,
                                    validators=[
                                        MaxValueValidator(180),
                                        MinValueValidator(0)
                                    ])
    depth = models.PositiveIntegerField(null=True, blank=True)
    deployment_type = models.CharField(max_length=20, choices=DEPLOYMENT_TYPES, null=False, blank=True, default='')

    objects = ActionQuerySet.as_manager()

    class Meta:
        ordering = ['-created_at', '-id']
        get_latest_by = 'created_at'

    def __str__(self):
        return self.get_action_type_display()

    def get_parent(self):
        if self.object_type == self.BUILD:
            return self.build
        elif self.object_type == self.INVENTORY:
            return self.inventory
        elif self.object_type == self.DEPLOYMENT:
            if self.deployment_type == self.INVENTORY_DEPLOYMENT:
                return self.inventory_deployment
            else:
                # self.deployment_type == self.BUILD_DEPLOYMENT
                return self.deployment

        elif self.object_type == self.CALEVENT:
            return self.calibration_event
        elif self.object_type == self.CONFEVENT:
            return self.config_event

        elif self.object_type == self.CONSTDEFEVENT:
            return self.const_default_event
        elif self.object_type == self.CONFDEFEVENT:
            return self.config_default_event

        elif self.object_type == self.COEFFNAMEEVENT:
            return self.coefficient_name_event
        elif self.object_type == self.CONFNAMEEVENT:
            return self.config_name_event


class PhotoNote(models.Model):
    photo = models.FileField(upload_to='notes/',
                             validators=[FileExtensionValidator(allowed_extensions=['pdf', 'doc', 'docx', 'xls', 'xlsx', 'png', 'jpg', 'jpeg', 'gif', 'csv'])])
    inventory = models.ForeignKey(Inventory, related_name='photos',
                                  on_delete=models.CASCADE, null=True, blank=True)
    action = models.ForeignKey(Action, related_name='photos',
                               on_delete=models.CASCADE, null=True, blank=True)
    user = models.ForeignKey(User, related_name='photos',
                             on_delete=models.SET_NULL, null=True, blank=False)

    def file_type(self):
        # get the file extension from file name
        name, extension = os.path.splitext(self.photo.name)
        # set the possible extensions for docs and images
        doc_types = ['.pdf', '.doc', '.docx', '.xls', '.xlsx']
        image_types = ['.png', '.jpg', '.jpeg', '.gif']

        if extension in doc_types:
            return 'document'
        if extension in image_types:
            return 'image'
        return 'other'


class DeploymentAction(models.Model):
    STARTDEPLOYMENT = 'startdeployment'
    DEPLOYMENTBURNIN = 'deploymentburnin'
    DEPLOYMENTTOFIELD = 'deploymenttofield'
    DEPLOYMENTUPDATE = 'deploymentupdate'
    DEPLOYMENTRECOVER = 'deploymentrecover'
    DEPLOYMENTRETIRE = 'deploymentretire'
    DEPLOYMENTDETAILS = 'deploymentdetails'
    ACT_TYPES = (
        (STARTDEPLOYMENT, 'Start %s' % (labels['label_deployments_app_singular'])),
        (DEPLOYMENTBURNIN, '%s Burnin' % (labels['label_deployments_app_singular'])),
        (DEPLOYMENTTOFIELD, '%s to Field' % (labels['label_deployments_app_singular'])),
        (DEPLOYMENTUPDATE, '%s Update' % (labels['label_deployments_app_singular'])),
        (DEPLOYMENTRECOVER, '%s Recovery' % (labels['label_deployments_app_singular'])),
        (DEPLOYMENTRETIRE, '%s Retired' % (labels['label_deployments_app_singular'])),
        (DEPLOYMENTDETAILS, '%s Details' % (labels['label_deployments_app_singular'])),
    )
    action_type = models.CharField(max_length=20, choices=ACT_TYPES)
    created_at = models.DateTimeField(default=timezone.now)
    detail = models.TextField(blank=True)
    user = models.ForeignKey(User, related_name='deployment_actions',
                             on_delete=models.SET_NULL, null=True, blank=False)
    location = TreeForeignKey(Location, related_name='deployment_actions',
                              on_delete=models.SET_NULL, null=True, blank=False)
    deployment = models.ForeignKey(Deployment, related_name='deployment_actions',
                                   on_delete=models.CASCADE, null=True, blank=True)
    latitude = models.DecimalField(max_digits=10, decimal_places=7, null=True, blank=True,
                                   validators=[
                                       MaxValueValidator(90),
                                       MinValueValidator(0)
                                   ])
    longitude = models.DecimalField(max_digits=10, decimal_places=7, null=True, blank=True,
                                    validators=[
                                        MaxValueValidator(180),
                                        MinValueValidator(0)
                                    ])
    depth = models.PositiveIntegerField(null=True, blank=True)

    class Meta:
        ordering = ['-created_at', 'action_type']
        get_latest_by = 'created_at'

    def __str__(self):
        return self.get_action_type_display()<|MERGE_RESOLUTION|>--- conflicted
+++ resolved
@@ -322,11 +322,7 @@
                                   on_delete=models.CASCADE, null=False)
     assembly_part = models.ForeignKey('assemblies.AssemblyPart', related_name='inventory_deployments',
                                       on_delete=models.SET_NULL, null=True)
-<<<<<<< HEAD
-                                      
-=======
-
->>>>>>> 412e790f
+
     objects = InventoryDeploymentQuerySet.as_manager()
 
     def __str__(self):
