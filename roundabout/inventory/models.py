--- conflicted
+++ resolved
@@ -563,69 +563,6 @@
 
 class Action(models.Model):
     # action_type choices
-<<<<<<< HEAD
-    ADD = 'add'
-    UPDATE = 'update'
-    LOCATIONCHANGE = 'locationchange'
-    SUBCHANGE = 'subchange'
-    ADDTOBUILD = 'addtobuild'
-    REMOVEFROMBUILD = 'removefrombuild'
-    STARTDEPLOYMENT = 'startdeployment'
-    REMOVEFROMDEPLOYMENT = 'removefromdeployment'
-    DEPLOYMENTBURNIN = 'deploymentburnin'
-    DEPLOYMENTTOFIELD = 'deploymenttofield'
-    DEPLOYMENTUPDATE = 'deploymentupdate'
-    DEPLOYMENTRECOVER = 'deploymentrecover'
-    DEPLOYMENTRETIRE = 'deploymentretire'
-    DEPLOYMENTDETAILS = 'deploymentdetails'
-    ASSIGNDEST = 'assigndest'
-    REMOVEDEST = 'removedest'
-    TEST = 'test'
-    NOTE = 'note'
-    HISTORYNOTE = 'historynote'
-    TICKET = 'ticket'
-    FIELDCHANGE = 'fieldchange'
-    FLAG = 'flag'
-    MOVETOTRASH = 'movetotrash'
-    RETIREBUILD = 'retirebuild'
-    REVIEWAPPROVE = 'reviewapprove'
-    REVIEWUNAPPROVE = 'reviewunapprove'
-    EVENTAPPROVE = 'eventapprove'
-    EVENTUNAPPROVE = 'eventunapprove'
-    CALCSVIMPORT = 'calcsvimport'
-    CALCSVUPDATE = 'calcsvupdate'
-    ACTION_TYPES = (
-        (ADD, 'Added to RDB'),
-        (UPDATE, 'Details updated'),
-        (LOCATIONCHANGE, 'Location Change'),
-        (SUBCHANGE, 'Sub-%s Change' % (labels['label_assemblies_app_singular'])),
-        (ADDTOBUILD, 'Add to %s' % (labels['label_builds_app_singular'])),
-        (REMOVEFROMBUILD, 'Remove from %s' % (labels['label_builds_app_singular'])),
-        (STARTDEPLOYMENT, 'Start %s' % (labels['label_deployments_app_singular'])),
-        (REMOVEFROMDEPLOYMENT, '%s Ended' % (labels['label_deployments_app_singular'])),
-        (DEPLOYMENTBURNIN, '%s Burnin' % (labels['label_deployments_app_singular'])),
-        (DEPLOYMENTTOFIELD, '%s to Field' % (labels['label_deployments_app_singular'])),
-        (DEPLOYMENTUPDATE, '%s Update' % (labels['label_deployments_app_singular'])),
-        (DEPLOYMENTRECOVER, '%s Recovery' % (labels['label_deployments_app_singular'])),
-        (DEPLOYMENTRETIRE, '%s Retired' % (labels['label_deployments_app_singular'])),
-        (DEPLOYMENTDETAILS, '%s Details Updated' % (labels['label_deployments_app_singular'])),
-        (ASSIGNDEST, 'Assign Destination'),
-        (REMOVEDEST, 'Remove Destination'),
-        (TEST, 'Test'),
-        (NOTE, 'Note'),
-        (HISTORYNOTE, 'Historical Note'),
-        (TICKET, 'Work Ticket'),
-        (FIELDCHANGE, 'Field Change'),
-        (FLAG, 'Flag'),
-        (MOVETOTRASH, 'Move to Trash'),
-        (RETIREBUILD, 'Retire Build'),
-        (REVIEWAPPROVE, 'Reviewer approved Event'),
-        (REVIEWUNAPPROVE, 'Reviewer unapproved Event'),
-        (EVENTAPPROVE, 'Event Approved'),
-        (EVENTUNAPPROVE, 'Event Unapproved'),
-        (CALCSVIMPORT, 'Calibration CSV Uploaded'),
-        (CALCSVUPDATE, 'Updated by Calibration CSV'),
-=======
     ADD = "add"
     UPDATE = "update"
     LOCATIONCHANGE = "locationchange"
@@ -651,7 +588,9 @@
     MOVETOTRASH = "movetotrash"
     RETIREBUILD = "retirebuild"
     REVIEWAPPROVE = "reviewapprove"
+    REVIEWUNAPPROVE = "reviewunapprove"
     EVENTAPPROVE = "eventapprove"
+    EVENTUNAPPROVE = "eventunapprove"
     CALCSVIMPORT = "calcsvimport"
     CALCSVUPDATE = "calcsvupdate"
     ACTION_TYPES = (
@@ -683,10 +622,11 @@
         (MOVETOTRASH, "Move to Trash"),
         (RETIREBUILD, "Retire Build"),
         (REVIEWAPPROVE, "Reviewer approved Event"),
+        (REVIEWUNAPPROVE, 'Reviewer unapproved Event'),
         (EVENTAPPROVE, "Event Approved"),
+        (EVENTUNAPPROVE, 'Event Unapproved'),
         (CALCSVIMPORT, "Calibration CSV Uploaded"),
         (CALCSVUPDATE, "Updated by Calibration CSV"),
->>>>>>> 3c3d394e
     )
     # object_type choices
     BUILD = "build"
