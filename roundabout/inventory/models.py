--- conflicted
+++ resolved
@@ -377,15 +377,10 @@
                              on_delete=models.SET_NULL, null=True, blank=False)
     location = TreeForeignKey(Location, related_name='inventory_actions',
                               on_delete=models.SET_NULL, null=True, blank=False)
-<<<<<<< HEAD
     deployment = models.ForeignKey(Deployment, related_name='action',
                                    on_delete=models.SET_NULL, null=True, blank=True)
     build = models.ForeignKey(Build, related_name='action',
                               on_delete=models.SET_NULL, null=True, blank=True)
-=======
-    inventory = models.ForeignKey(Inventory, related_name='inventory_actions',
-                                 on_delete=models.CASCADE, null=True, blank=True)
->>>>>>> 72009cfd
 
     class Meta:
         ordering = ['-created_at', 'action_type']
