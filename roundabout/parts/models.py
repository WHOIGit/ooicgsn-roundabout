--- conflicted
+++ resolved
@@ -26,10 +26,6 @@
 from django.db import models
 from django.urls import reverse
 from django.utils import timezone
-<<<<<<< HEAD
-from django.core.validators import MinValueValidator, MaxValueValidator
-=======
->>>>>>> 9a11ae53
 from mptt.models import MPTTModel, TreeForeignKey
 
 from roundabout.locations.models import Location
@@ -61,11 +57,7 @@
     note = models.TextField(blank=True)
     custom_fields = JSONField(blank=True, null=True)
     user_defined_fields = models.ManyToManyField(Field, blank=True, related_name='parts')
-<<<<<<< HEAD
-    cal_dec_places = models.IntegerField(validators=[MinValueValidator(0), MaxValueValidator(20)], null=False, blank=True, default=8)
-=======
     cal_dec_places = models.IntegerField(validators=[MinValueValidator(0), MaxValueValidator(32)], null=False, blank=True, default=15)
->>>>>>> 9a11ae53
 
     class Meta:
         ordering = ['name']
