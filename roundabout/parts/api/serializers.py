--- conflicted
+++ resolved
@@ -21,15 +21,9 @@
 
 from rest_flex_fields import FlexFieldsModelSerializer
 from rest_framework import serializers
-<<<<<<< HEAD
-from rest_flex_fields import FlexFieldsModelSerializer
-from ..models import Part, PartType, Revision, Documentation
-
-=======
 
 from ..models import Part, PartType, Revision, Documentation
 
->>>>>>> 0151690c
 API_VERSION = 'api_v1'
 
 class PartTypeSerializer(FlexFieldsModelSerializer):
