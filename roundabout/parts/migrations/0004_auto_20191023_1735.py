"""
# Copyright (C) 2019-2020 Woods Hole Oceanographic Institution
#
# This file is part of the Roundabout Database project ("RDB" or
# "ooicgsn-roundabout").
#
# ooicgsn-roundabout is free software: you can redistribute it and/or modify
# it under the terms of the GNU General Public License as published by
# the Free Software Foundation, either version 2 of the License, or
# (at your option) any later version.
#
# ooicgsn-roundabout is distributed in the hope that it will be useful,
# but WITHOUT ANY WARRANTY; without even the implied warranty of
# MERCHANTABILITY or FITNESS FOR A PARTICULAR PURPOSE.  See the
# GNU General Public License for more details.
#
# You should have received a copy of the GNU General Public License
# along with ooicgsn-roundabout in the COPYING.md file at the project root.
# If not, see <http://www.gnu.org/licenses/>.
"""

# Generated by Django 2.2.4 on 2019-10-23 17:35
"""
Auto-generate default Part Types for start up
"""
from django.db import migrations
<<<<<<< HEAD
from django.apps import apps
=======
>>>>>>> 0151690c
from mptt import register, managers


def create_part_types(apps, schema_editor):
    PartType = apps.get_model('parts', 'PartType')
    part_types = ['Cable', 'Electrical', 'Instrument', 'Mechanical']

    manager = managers.TreeManager()
    manager.model = PartType

    register(PartType)
    manager.contribute_to_class(PartType, 'objects')

    for part_type in part_types:
        obj = PartType.objects.create(
            name=part_type,
        )


class Migration(migrations.Migration):

    dependencies = [
        ('parts', '0003_auto_20191023_1408'),
    ]

    operations = [
        migrations.RunPython(create_part_types),
    ]<|MERGE_RESOLUTION|>--- conflicted
+++ resolved
@@ -24,10 +24,6 @@
 Auto-generate default Part Types for start up
 """
 from django.db import migrations
-<<<<<<< HEAD
-from django.apps import apps
-=======
->>>>>>> 0151690c
 from mptt import register, managers
 
 
