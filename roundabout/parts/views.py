"""
# Copyright (C) 2019-2020 Woods Hole Oceanographic Institution
#
# This file is part of the Roundabout Database project ("RDB" or 
# "ooicgsn-roundabout").
#
# ooicgsn-roundabout is free software: you can redistribute it and/or modify
# it under the terms of the GNU General Public License as published by
# the Free Software Foundation, either version 2 of the License, or
# (at your option) any later version.
#
# ooicgsn-roundabout is distributed in the hope that it will be useful,
# but WITHOUT ANY WARRANTY; without even the implied warranty of
# MERCHANTABILITY or FITNESS FOR A PARTICULAR PURPOSE.  See the
# GNU General Public License for more details.
#
# You should have received a copy of the GNU General Public License
# along with ooicgsn-roundabout in the COPYING.md file at the project root.
# If not, see <http://www.gnu.org/licenses/>.
"""

import re
import json

from django.shortcuts import render, get_object_or_404
from django.urls import reverse, reverse_lazy
from django.http import HttpResponseRedirect, HttpResponse, JsonResponse
from django.views.generic import View, FormView, DetailView, ListView, RedirectView, UpdateView, CreateView, DeleteView, TemplateView
from django.contrib.auth.mixins import LoginRequiredMixin, PermissionRequiredMixin
from django.core.exceptions import ValidationError
from django.template.defaultfilters import slugify

from .models import Part, PartType, Revision, Documentation
from .forms import PartForm, PartTypeForm, RevisionForm, DocumentationFormset, RevisionFormset, PartUdfAddFieldForm, PartUdfFieldSetValueForm
from roundabout.calibrations.forms import PartCalNameFormset
from roundabout.locations.models import Location
from roundabout.inventory.models import Inventory
from roundabout.userdefinedfields.models import Field, FieldValue

from common.util.mixins import AjaxFormMixin

# Mixins

# Create the queryset for the Parts navtree display
class PartsNavTreeMixin(LoginRequiredMixin, PermissionRequiredMixin, object):
    permission_required = 'parts.add_part'
    redirect_field_name = 'home'

    def get_context_data(self, **kwargs):
        context = super(PartsNavTreeMixin, self).get_context_data(**kwargs)
        context.update({
            'part_types': PartType.objects.prefetch_related('parts')
        })
        return context


# AJAX Views

# Function to validate Part Number from AJAX request
def validate_part_number(request):
    part_number = request.GET.get('part_number')
    form_action = request.GET.get('form_action')
    initial_part_number = request.GET.get('initial_part_number')
    part = Part.objects.filter(part_number=part_number).first()

    if part:
        if part.part_number == str(initial_part_number):
            is_error = False
            error_message = ''
        else:
            is_error = True
            error_message = 'Part Number already in use! Part Number must be unique'
    else:
        is_error = False
        error_message = ''

    """
    else:
        if not re.match(r'^[a-zA-Z0-9_]{4}-[a-zA-Z0-9_]{5}-[a-zA-Z0-9_]{5}$', part_number):
            is_error = True
            error_message = 'Part Number in wrong format. Must be ####-#####-#####'
        else:
            is_error = False
            error_message = ''
    """

    data = {
        'is_error': is_error,
        'error_message': error_message,
    }
    return JsonResponse(data)


# Part Template Views

def load_parts_navtree(request):
    part_types = PartType.objects.prefetch_related('parts')
    return render(request, 'parts/ajax_part_navtree.html', {'part_types': part_types})


# Base views
class PartsHomeView(LoginRequiredMixin, TemplateView):
    template_name = 'parts/part_list.html'

    def get_context_data(self, **kwargs):
        context = super(PartsHomeView, self).get_context_data(**kwargs)
        context.update({
            'node_type': 'parts'
        })
        return context

    def post(self, request, *args, **kwargs):
        self.object = self.get_object()
        context = self.get_context_data(object=self.object)
        return self.render_to_response(context)


class PartsDetailView(LoginRequiredMixin, DetailView):
    model = Part
    template_name = 'parts/part_detail.html'
    context_object_name = 'part_template'

    def get_context_data(self, **kwargs):
        context = super(PartsDetailView, self).get_context_data(**kwargs)
        revision_count = Revision.objects.filter(part=self.object).count()

        if revision_count > 1:
            multiple_revision = True
        else:
            multiple_revision = False

        # Get custom fields with most recent Values
        if self.object.fieldvalues.exists():
            custom_fields = self.object.fieldvalues.filter(is_current=True)
        else:
            custom_fields = None

        # Get Inventory items by Root Locations
        inventory_location_data = []
        root_locations = Location.objects.root_nodes().exclude(root_type='Trash')
        for root in root_locations:
            locations_list = root.get_descendants(include_self=True).values_list('id', flat=True)
            items = self.object.inventory.filter(location__in=locations_list)
            if items:
                data = {'location_root': root, 'inventory_items': items, }
                inventory_location_data.append(data)

        context.update({
            'node_type': 'parts',
            'multiple_revision': multiple_revision,
            'custom_fields': custom_fields,
            'inventory_location_data': inventory_location_data,
        })
        return context

    def post(self, request, *args, **kwargs):
        self.object = self.get_object()
        context = self.get_context_data(object=self.object)
        return self.render_to_response(context)


# AJAX views
class PartsAjaxDetailView(LoginRequiredMixin, PermissionRequiredMixin, DetailView):
    model = Part
    context_object_name = 'part_template'
    template_name='parts/ajax_part_detail.html'
    permission_required = 'parts.add_part'
    redirect_field_name = 'home'

    def get_context_data(self, **kwargs):
        context = super(PartsAjaxDetailView, self).get_context_data(**kwargs)
        revision_count = Revision.objects.filter(part=self.object).count()

        if revision_count > 1:
            multiple_revision = True
        else:
            multiple_revision = False

        # Get custom fields with most recent Values
        if self.object.fieldvalues.exists():
            custom_fields = self.object.fieldvalues.filter(is_current=True)
        else:
            custom_fields = None

        # Get Inventory items by Root Locations
        inventory_location_data = []
        root_locations = Location.objects.root_nodes().exclude(root_type='Trash')
        for root in root_locations:
            locations_list = root.get_descendants(include_self=True).values_list('id', flat=True)
            items = self.object.inventory.filter(location__in=locations_list)
            if items:
                data = {'location_root': root, 'inventory_items': items, }
                inventory_location_data.append(data)

        context.update({
            'multiple_revision': multiple_revision,
            'custom_fields': custom_fields,
            'inventory_location_data': inventory_location_data,
        })
        return context


class PartsAjaxCreateView(LoginRequiredMixin, PermissionRequiredMixin, AjaxFormMixin, CreateView):
    model = Part
    form_class = PartForm
    context_object_name = 'part_template'
    template_name='parts/ajax_part_form.html'
    permission_required = 'parts.add_part'
    redirect_field_name = 'home'

    def get(self, request, *args, **kwargs):
        self.object = None
        form_class = self.get_form_class()
        form = self.get_form(form_class)
        revision_form = RevisionFormset(instance=self.object)
        documentation_form = DocumentationFormset(instance=self.object)
        return self.render_to_response(self.get_context_data(form=form, revision_form=revision_form, documentation_form=documentation_form))

    def post(self, request, *args, **kwargs):
        self.object = None
        form_class = self.get_form_class()
        form = self.get_form(form_class)
        revision_form = RevisionFormset(
            self.request.POST, instance=self.object)
        documentation_form = DocumentationFormset(
            self.request.POST, instance=self.object)

        if (form.is_valid() and revision_form.is_valid() and documentation_form.is_valid()):
            return self.form_valid(form, revision_form, documentation_form)
        return self.form_invalid(form, revision_form, documentation_form)

    def form_valid(self, form, revision_form, documentation_form):
        self.object = form.save()
        # Save the Revision inline model form
        revision_form.instance = self.object
        revision_instances = revision_form.save()
        # Get the Revision object by looping through instance list
        for instance in revision_instances:
            revision = instance

        # Save the Documentation inline model form
        documentation_form.instance = revision
        documentation_instances = documentation_form.save(commit=False)
        # Update Documentation objects to have Revision key
        #for instance in documentation_instances:
        #    instance.revision = revision
        documentation_form.save()
        
        # Check for any global Part Type custom fields for this Part
        custom_fields = self.object.part_type.custom_fields.all()

        if custom_fields:
            for field in custom_fields:
                self.object.user_defined_fields.add(field)

        response = HttpResponseRedirect(self.get_success_url())

        if self.request.is_ajax():
            print(form.cleaned_data)
            data = {
                'message': "Successfully submitted form data.",
                'object_id': self.object.id,
                'object_type': self.object.get_object_type(),
                'detail_path': self.get_success_url(),
            }
            return JsonResponse(data)
        else:
            return response

    def form_invalid(self, form, revision_form, documentation_form):
        if self.request.is_ajax():
            if form.errors:
                data = form.errors
                return JsonResponse(data, status=400)
        else:
            return self.render_to_response(self.get_context_data(form=form, revision_form=revision_form, documentation_form=documentation_form, form_errors=form_errors))

    def get_success_url(self):
        return reverse('parts:ajax_parts_detail', args=(self.object.id, ))


class PartsAjaxUpdateView(LoginRequiredMixin, PermissionRequiredMixin, AjaxFormMixin, UpdateView):
    model = Part
    form_class = PartForm
    context_object_name = 'part_template'
    template_name='parts/ajax_part_form.html'
    permission_required = 'parts.add_part'
    redirect_field_name = 'home'

    def get(self, request, *args, **kwargs):
        self.object = self.get_object()
        form_class = self.get_form_class()
        form = self.get_form(form_class)
        return self.render_to_response(self.get_context_data(form=form))

    def post(self, request, *args, **kwargs):
        self.object = self.get_object()
        form_class = self.get_form_class()
        form = self.get_form(form_class)
<<<<<<< HEAD
            
=======

>>>>>>> 5f97e1e5
        if (form.is_valid()):
            return self.form_valid(form)
        return self.form_invalid(form)

    def form_valid(self, form):
        self.object = form.save()
        response = HttpResponseRedirect(self.get_success_url())

        if self.request.is_ajax():
            print(form.cleaned_data)
            data = {
                'message': "Successfully submitted form data.",
                'object_id': self.object.id,
                'object_type': self.object.get_object_type(),
                'detail_path': self.get_success_url(),
            }
            return JsonResponse(data)
        else:
            return response

    def form_invalid(self, form):
        if self.request.is_ajax():
            if form.errors:
                data = form.errors
                return JsonResponse(data, status=400)
        else:
            return self.render_to_response(self.get_context_data(form=form, form_errors=form_errors))

    def get_success_url(self):
        return reverse('parts:ajax_parts_detail', args=(self.object.id, ))


class PartsAjaxDeleteView(LoginRequiredMixin, PermissionRequiredMixin, DeleteView):
    model = Part
    context_object_name='part_template'
    template_name = 'parts/ajax_part_confirm_delete.html'
    permission_required = 'parts.add_part'
    redirect_field_name = 'home'

    def delete(self, request, *args, **kwargs):
        self.object = self.get_object()
        data = {
            'message': "Successfully submitted form data.",
            'parent_id': self.object.part_type_id,
            'parent_type': 'part_type',
            'object_type': self.object.get_object_type(),
        }
        self.object.delete()
        return JsonResponse(data)


class PartsAjaxCreateRevisionView(LoginRequiredMixin, PermissionRequiredMixin, AjaxFormMixin, CreateView):
    model = Revision
    form_class = RevisionForm
    context_object_name = 'revision'
    template_name='parts/ajax_part_revision_form.html'
    permission_required = 'parts.add_part'
    redirect_field_name = 'home'

    def get_context_data(self, **kwargs):
        context = super(PartsAjaxCreateRevisionView, self).get_context_data(**kwargs)
        part_pk = self.kwargs['part_pk']
        part = Part.objects.get(id=part_pk)
        current_revision = Revision.objects.filter(part=part).last()

        context.update({
            'part': part,
            'current_revision': current_revision,
        })
        return context

    def get(self, request, *args, **kwargs):
        self.object = None
        form_class = self.get_form_class()
        form = self.get_form(form_class)
        documentation_form = DocumentationFormset(instance=self.object)
        return self.render_to_response(self.get_context_data(form=form, documentation_form=documentation_form))

    def post(self, request, *args, **kwargs):
        self.object = None
        form_class = self.get_form_class()
        form = self.get_form(form_class)
        documentation_form = DocumentationFormset(
            self.request.POST, instance=self.object)

        if (form.is_valid() and documentation_form.is_valid()):
            return self.form_valid(form, documentation_form)
        return self.form_invalid(form, documentation_form)

    def get_initial(self):
        #Returns the initial data from current revision
        initial = super(PartsAjaxCreateRevisionView, self).get_initial()
        # get the current revision object, prepopolate fields
        part = Part.objects.get(id=self.kwargs['part_pk'])
        current_revision = Revision.objects.filter(part=part).last()
        initial['part'] = part
        initial['revision_code'] = None
        initial['unit_cost'] = current_revision.unit_cost
        initial['refurbishment_cost'] = current_revision.refurbishment_cost

        return initial

    def form_valid(self, form, documentation_form):
        self.object = form.save()
        documentation_form.instance = self.object
        documentation_form.save()
        response = HttpResponseRedirect(self.get_success_url())

        if self.request.is_ajax():
            print(form.cleaned_data)
            data = {
                'message': "Successfully submitted form data.",
                'object_id': self.object.part.id,
                'object_type': self.object.part.get_object_type(),
                'detail_path': self.get_success_url(),
            }
            return JsonResponse(data)
        else:
            return response

    def form_invalid(self, form, documentation_form):
        form_errors = documentation_form.errors

        if self.request.is_ajax():
            data = form.errors
            return JsonResponse(data, status=400)
        else:
            return self.render_to_response(self.get_context_data(form=form, documentation_form=documentation_form, form_errors=form_errors))

    def get_success_url(self):
        return reverse('parts:ajax_parts_detail', args=(self.object.part.id, ))


class PartsAjaxUpdateRevisionView(LoginRequiredMixin, PermissionRequiredMixin, AjaxFormMixin, UpdateView):
    model = Revision
    form_class = RevisionForm
    context_object_name = 'revision'
    template_name='parts/ajax_part_revision_form.html'
    permission_required = 'parts.add_part'
    redirect_field_name = 'home'

    def get(self, request, *args, **kwargs):
        self.object = self.get_object()
        form_class = self.get_form_class()
        form = self.get_form(form_class)
        documentation_form = DocumentationFormset(instance=self.object)
        return self.render_to_response(self.get_context_data(form=form, documentation_form=documentation_form))

    def post(self, request, *args, **kwargs):
        self.object = self.get_object()
        form_class = self.get_form_class()
        form = self.get_form(form_class)
        documentation_form = DocumentationFormset(
            self.request.POST, instance=self.object)

        if (form.is_valid() and documentation_form.is_valid()):
            return self.form_valid(form, documentation_form)
        return self.form_invalid(form, documentation_form)

    def form_valid(self, form, documentation_form):
        part_form = form.save()
        self.object = part_form
        documentation_form.instance = self.object
        documentation_form.save()
        response = HttpResponseRedirect(self.get_success_url())

        if self.request.is_ajax():
            print(form.cleaned_data)
            data = {
                'message': "Successfully submitted form data.",
                'object_id': self.object.part.id,
                'object_type': self.object.part.get_object_type(),
                'detail_path': self.get_success_url(),
            }
            return JsonResponse(data)
        else:
            return response

    def form_invalid(self, form, documentation_form):
        form_errors = documentation_form.errors

        if self.request.is_ajax():
            data = form.errors
            return JsonResponse(data, status=400)
        else:
            return self.render_to_response(self.get_context_data(form=form, documentation_form=documentation_form, form_errors=form_errors))

    def get_success_url(self):
        return reverse('parts:ajax_parts_detail', args=(self.object.part.id, ))


class PartsAjaxDeleteRevisionView(LoginRequiredMixin, PermissionRequiredMixin, DeleteView):
    model = Revision
    context_object_name='revision'
    template_name = 'parts/ajax_part_revision_confirm_delete.html'
    permission_required = 'parts.add_part'
    redirect_field_name = 'home'

    def delete(self, request, *args, **kwargs):
        self.object = self.get_object()
        data = {
            'message': "Successfully submitted form data.",
            'parent_id': self.object.part.id,
            'parent_type': self.object.part.get_object_type(),
            'object_type': self.object.part.get_object_type(),
        }
        self.object.delete()
        return JsonResponse(data)


# VIEWS FOR CUSTOM UDF FIELDS

# UpdateView to add custom UDF field to Part
class PartsAjaxAddUdfFieldUpdateView(LoginRequiredMixin, PermissionRequiredMixin, AjaxFormMixin, UpdateView):
    model = Part
    form_class = PartUdfAddFieldForm
    context_object_name = 'part_template'
    template_name='parts/ajax_part_udf_field_form.html'
    permission_required = 'parts.add_part'
    redirect_field_name = 'home'

    def form_valid(self, form):
        self.object = form.save()

        # If custom field has a default value, add it to any existing Inventory items that has no existing value
        if self.object.user_defined_fields.exists():
            for item in self.object.inventory.all():
                for field in self.object.user_defined_fields.all():
                    try:
                        currentvalue = item.fieldvalues.filter(field=field).latest(field_name='created_at')
                    except FieldValue.DoesNotExist:
                        currentvalue = None

                    if not currentvalue:
                        if field.field_default_value:
                            # create new value object with default value
                            fieldvalue = FieldValue.objects.create(field=field, field_value=field.field_default_value,
                                                           inventory=item, is_current=True, is_default_value=True)



        response = HttpResponseRedirect(self.get_success_url())

        if self.request.is_ajax():
            print(form.cleaned_data)
            data = {
                'message': "Successfully submitted form data.",
                'object_id': self.object.id,
                'object_type': self.object.get_object_type(),
                'detail_path': self.get_success_url(),
            }
            return JsonResponse(data)
        else:
            return response

    def form_invalid(self, form):
        if self.request.is_ajax():
            data = form.errors
            return JsonResponse(data, status=400)
        else:
            return self.render_to_response(self.get_context_data(form=form, form_errors=form_errors))

    def get_success_url(self):
        return reverse('parts:ajax_parts_detail', args=(self.object.id, ))


# FormView to set UDF field value for Part
class PartsAjaxSetUdfFieldValueFormView(LoginRequiredMixin, PermissionRequiredMixin, AjaxFormMixin, FormView):
    template_name = 'parts/ajax_part_udf_setvalue_form.html'
    form_class = PartUdfFieldSetValueForm
    permission_required = 'parts.add_part'
    redirect_field_name = 'home'

    def get_context_data(self, **kwargs):
        context = super(PartsAjaxSetUdfFieldValueFormView, self).get_context_data(**kwargs)

        context.update({
            'part_template': Part.objects.get(id=self.kwargs['pk']),
            'custom_field': Field.objects.get(id=self.kwargs['field_pk']),
        })
        return context

    def get_form_kwargs(self):
        kwargs = super(PartsAjaxSetUdfFieldValueFormView, self).get_form_kwargs()
        if 'pk' in self.kwargs:
            kwargs['pk'] = self.kwargs['pk']
        if 'field_pk' in self.kwargs:
            kwargs['field_pk'] = self.kwargs['field_pk']
        return kwargs

    def form_valid(self, form):
        field_value = form.cleaned_data['field_value']
        part_id = self.kwargs['pk']
        field_id = self.kwargs['field_pk']

        part = Part.objects.get(id=part_id)

        #Check if this Part object has value for this field
        try:
            currentvalue = part.fieldvalues.filter(field_id=field_id).latest(field_name='created_at')
        except FieldValue.DoesNotExist:
            currentvalue = None

        # If current value is different than new value, update is_current to False
        if currentvalue and currentvalue.field_value != str(field_value):
            currentvalue.is_current = False
            currentvalue.save()
            # create new value object
            partfieldvalue = FieldValue.objects.create(field_id=field_id, field_value=field_value,
                                                    part_id=part_id, is_current=True, user=self.request.user)
        elif not currentvalue:
            # create new value object
            partfieldvalue = FieldValue.objects.create(field_id=field_id, field_value=field_value,
                                                    part_id=part_id, is_current=True, user=self.request.user)

        # If custom field has a default part value, add it to any existing Inventory items that has no existing value,
        # or is a Default Value
        for item in part.inventory.all():
            try:
                itemvalue = item.fieldvalues.filter(field_id=field_id).latest(field_name='created_at')
            except FieldValue.DoesNotExist:
                itemvalue = None

            if itemvalue and itemvalue.is_default_value == True:
                itemvalue.is_current = False
                itemvalue.save()
                # create new value object with Part level default value
                fieldvalue = FieldValue.objects.create(field_id=field_id, field_value=field_value,
                                                   inventory=item, is_current=True, user=self.request.user)
            elif not itemvalue:
                # create new value object with Part level default value
                fieldvalue = FieldValue.objects.create(field_id=field_id, field_value=field_value,
                                                   inventory=item, is_current=True, user=self.request.user)

        if self.request.is_ajax():
            print(form.cleaned_data)
            data = {
                'message': "Successfully submitted form data.",
                'object_id': part.id,
                'object_type': part.get_object_type(),
                'detail_path': part.get_absolute_url(),
            }
            return JsonResponse(data)

    def form_invalid(self, form):
        if self.request.is_ajax():
            data = form.errors
            return JsonResponse(data, status=400)
        else:
            return self.render_to_response(self.get_context_data(form=form, form_errors=form_errors))


# Template View to confirm removal of a UDF field from a Part
class PartsAjaxRemoveUdfFieldView(LoginRequiredMixin, PermissionRequiredMixin, TemplateView):
    template_name = 'parts/ajax_part_udf_field_remove.html'
    permission_required = 'parts.add_part'
    redirect_field_name = 'home'

    def get_context_data(self, **kwargs):
        context = super(PartsAjaxRemoveUdfFieldView, self).get_context_data(**kwargs)
        part_template = Part.objects.get(id=self.kwargs['pk'])
        field = Field.objects.get(id=self.kwargs['field_pk'])

        context.update({
            'part_template': part_template,
            'field': field,
        })
        return context


# RedirectView to remove a UDF field from a Part
class PartsAjaxRemoveActionUdfFieldView(RedirectView):
    permanent = False
    query_string = True

    def get_redirect_url(self, *args, **kwargs):
        part_template = Part.objects.get(id=self.kwargs['pk'])
        field = Field.objects.get(id=self.kwargs['field_pk'])
        # Remove the field from the Part ManyToManyField
        part_template.user_defined_fields.remove(field)

        # Delete all FieldValue instances for items of this Part
        items = part_template.inventory.filter(fieldvalues__field=field)
        for item in items:
            fieldvalues = item.fieldvalues.filter(field=field)
            if fieldvalues:
                fieldvalues.delete()

        # Delete all global FieldValue instances for this Part
        partfieldvalues = part_template.fieldvalues.filter(field=field)
        if partfieldvalues:
            partfieldvalues.delete()

        return reverse('parts:ajax_parts_detail', args=(part_template.id, ) )


# Base Views


class PartsCreateView(PartsNavTreeMixin, CreateView):
    model = Part
    form_class = PartForm
    context_object_name = 'part_template'

    def get(self, request, *args, **kwargs):
        self.object = None
        form_class = self.get_form_class()
        form = self.get_form(form_class)
        documentation_form = DocumentationFormset(instance=self.object)
        return self.render_to_response(self.get_context_data(form=form, documentation_form=documentation_form))

    def post(self, request, *args, **kwargs):
        self.object = None
        form_class = self.get_form_class()
        form = self.get_form(form_class)
        documentation_form = DocumentationFormset(
            self.request.POST, instance=self.object)

        if (form.is_valid() and documentation_form.is_valid()):
            return self.form_valid(form, documentation_form)
        return self.form_invalid(form, documentation_form)

    def form_valid(self, form, documentation_form):
        self.object = form.save()
        documentation_form.instance = self.object
        documentation_form.save()
        return HttpResponseRedirect(self.get_success_url())

    def form_invalid(self, form, documentation_form):
        form_errors = documentation_form.errors
        return self.render_to_response(self.get_context_data(form=form, documentation_form=documentation_form, form_errors=form_errors))

    def get_success_url(self):
        return reverse('parts:parts_detail', args=(self.object.id, ))


class PartsUpdateView(PartsNavTreeMixin, UpdateView):
    model = Part
    form_class = PartForm
    context_object_name = 'part_template'

    def get(self, request, *args, **kwargs):
        self.object = self.get_object()
        form_class = self.get_form_class()
        form = self.get_form(form_class)
        documentation_form = DocumentationFormset(instance=self.object)
        return self.render_to_response(self.get_context_data(form=form, documentation_form=documentation_form))

    def post(self, request, *args, **kwargs):
        self.object = self.get_object()
        form_class = self.get_form_class()
        form = self.get_form(form_class)
        documentation_form = DocumentationFormset(
            self.request.POST, instance=self.object)

        if (form.is_valid() and documentation_form.is_valid()):
            return self.form_valid(form, documentation_form)
        return self.form_invalid(form, documentation_form)

    def form_valid(self, form, documentation_form):
        part_form = form.save()
        self.object = part_form
        documentation_form.instance = self.object
        documentation_form.save()
        return HttpResponseRedirect(self.get_success_url())

    def form_invalid(self, form, documentation_form):
        return self.render_to_response(self.get_context_data(form=form, documentation_form=documentation_form))

    def get_success_url(self):
        return reverse('parts:parts_detail', args=(self.object.id, ))


class PartsDeleteView(LoginRequiredMixin, PermissionRequiredMixin, DeleteView):
    model = Part
    success_url = reverse_lazy('parts:parts_list')
    permission_required = 'parts.add_part'
    redirect_field_name = 'home'

    def get_success_url(self):
        if self.kwargs.get('parent_pk'):
            return reverse('parts:parts_detail', args=(self.kwargs['parent_pk'], self.kwargs['current_location']))
        else:
            return reverse_lazy('parts:parts_list')


# Part Types Template Views

class PartsTypeListView(LoginRequiredMixin, ListView):
    model = PartType
    template_name = 'parts/part_type_list.html'
    context_object_name = 'part_types'


class PartsTypeCreateView(LoginRequiredMixin, PermissionRequiredMixin, CreateView):
    model = PartType
    form_class = PartTypeForm
    context_object_name = 'part_type'
    template_name = 'parts/part_type_form.html'
    permission_required = 'parts.add_part'
    redirect_field_name = 'home'

    def get_success_url(self):
        return reverse('parts:parts_type_home', )

class PartsTypeUpdateView(LoginRequiredMixin, PermissionRequiredMixin, UpdateView):
    model = PartType
    form_class = PartTypeForm
    context_object_name = 'part_type'
    template_name = 'parts/part_type_form.html'
    permission_required = 'parts.add_part'
    redirect_field_name = 'home'

    def get_success_url(self):
        return reverse('parts:parts_type_home', )


class PartsTypeDeleteView(LoginRequiredMixin, PermissionRequiredMixin, DeleteView):
    model = PartType
    template_name = 'parts/part_type_confirm_delete.html'
    success_url = reverse_lazy('parts:parts_type_home')
    permission_required = 'parts.delete_part'
    redirect_field_name = 'home'

# Direct detail view
class PartsTypeDetailView(LoginRequiredMixin, DetailView):
    model = PartType
    template_name = 'parts/part_type_detail.html'
    context_object_name = 'part_type'

    def get_context_data(self, **kwargs):
        context = super(PartsTypeDetailView, self).get_context_data(**kwargs)
        context.update({
            'node_type': 'part_type'
        })
        return context

    def post(self, request, *args, **kwargs):
        self.object = self.get_object()
        context = self.get_context_data(object=self.object)
        return self.render_to_response(context)

# AJAX Views

class PartsTypeAjaxDetailView(LoginRequiredMixin , DetailView):
    model = PartType
    context_object_name = 'part_type'
    template_name='parts/ajax_part_type_detail.html'
    redirect_field_name = 'home'<|MERGE_RESOLUTION|>--- conflicted
+++ resolved
@@ -1,7 +1,7 @@
 """
 # Copyright (C) 2019-2020 Woods Hole Oceanographic Institution
 #
-# This file is part of the Roundabout Database project ("RDB" or 
+# This file is part of the Roundabout Database project ("RDB" or
 # "ooicgsn-roundabout").
 #
 # ooicgsn-roundabout is free software: you can redistribute it and/or modify
@@ -245,7 +245,7 @@
         #for instance in documentation_instances:
         #    instance.revision = revision
         documentation_form.save()
-        
+
         # Check for any global Part Type custom fields for this Part
         custom_fields = self.object.part_type.custom_fields.all()
 
@@ -297,11 +297,7 @@
         self.object = self.get_object()
         form_class = self.get_form_class()
         form = self.get_form(form_class)
-<<<<<<< HEAD
-            
-=======
-
->>>>>>> 5f97e1e5
+
         if (form.is_valid()):
             return self.form_valid(form)
         return self.form_invalid(form)
