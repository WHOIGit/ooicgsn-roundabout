/*
# Copyright (C) 2019-2020 Woods Hole Oceanographic Institution
#
# This file is part of the Roundabout Database project ("RDB" or
# "ooicgsn-roundabout").
#
# ooicgsn-roundabout is free software: you can redistribute it and/or modify
# it under the terms of the GNU General Public License as published by
# the Free Software Foundation, either version 2 of the License, or
# (at your option) any later version.
#
# ooicgsn-roundabout is distributed in the hope that it will be useful,
# but WITHOUT ANY WARRANTY; without even the implied warranty of
# MERCHANTABILITY or FITNESS FOR A PARTICULAR PURPOSE.  See the
# GNU General Public License for more details.
#
# You should have received a copy of the GNU General Public License
# along with ooicgsn-roundabout in the COPYING.md file at the project root.
# If not, see <http://www.gnu.org/licenses/>.
*/

/* Project specific Javascript goes here. */

$(document).ready(function() {
    /* Auto focus to the Serial Number search box on page load */
    $('#search-serial-number').focus();

    /* Make the Documentation Inline Formset Jquery work */
    $('.form-group').removeClass('row');
});

/* Use History API to load AJAX data on Back button click */
window.onpopstate = function (event) {
  if (event.state) {
      $.ajax({
          url: event.state.backURL,
          success: function (data) {
            $("#detail-view").html(data);
            $(navTree).jstree(true).deselect_all();
            $(navTree).jstree(true).select_node(event.state.navTreeNodeID);
          }
      });
  } else {
      // Not an AJAX generated event, clear the HTML in #detail-view
      $("#detail-view").html('');
  }
};

/* AJAX navtree functions - Global */

var openNodes = [];
var navTree = $('#jstree-navtree');
var navtreePrefix = navTree.attr('data-node-type');
var navURL = navTree.attr('data-navtree-url');

$(document).ready(function() {

    // AJAX functions for Nav Tree
    $(navTree).jstree({
      'core' : {
        'data' : {
          'url' : navURL,
          'data' : function (node) {
            return { 'id' : node.id };
          }
        }
      }
    });

    var nodeID = navtreePrefix + '_' + $('.card-header').attr('data-object-id');
    console.log(nodeID);
    $(navTree).on('ready.jstree', function (event, data) {
        /* Need to check if the loading item is on a Build or Assembly Revision template,
           if so need to open the parent tree first */
        /* buildID variable is set by Django in ajax_inventory_detail or ajax_build_detail template */
        /* assemblyID variable is set by Django in ajax_assembly_detail or ajax_assemblypart_detail template */
        if (typeof buildID !== 'undefined') {
            console.log(buildID);
            data.instance._open_to(buildID);
            data.instance.open_node(buildID);
            $(navTree).on("open_node.jstree", function (event, data) {
                data.instance._open_to(nodeID);
                data.instance.select_node(nodeID);
            });
        } else if (typeof assemblyID !== 'undefined') {
            console.log(assemblyID);
            data.instance._open_to(assemblyID);
            data.instance.open_node(assemblyID);
            $(navTree).on("open_node.jstree", function (event, data) {
                data.instance._open_to(nodeID);
                data.instance.select_node(nodeID);
            });
        } else {
            data.instance._open_to(nodeID);
            data.instance.select_node(nodeID);
        }
    });

    $(navTree).on('click','a',function(){

        var nodeType = $(this).attr("data-node-type");
        console.log(nodeType);
        if (!nodeType) {
            nodeType = navtreePrefix;
        }

        var url = $(this).attr("data-detail-url");
        console.log(url);
        var nodeID = nodeType + '_' + $(this).attr("data-node-id");
        var itemID = $(this).attr("data-node-id");
        // Get the li ID for the jsTree node
        var navTreeNodeID = $(this).parent().attr("id");

        $.ajax({
            url: url,
            data: {
              'navTreeNodeID': navTreeNodeID
            },
            success: function (data) {
              $("#detail-view").html(data);

              /* Use History API to change browser Back button behavior, create bookmarkable URLs */
              if (nodeType == 'assemblyparts') {
                  var bookmarkURL = '/assemblies/assemblypart/' + itemID;
              } else if (nodeType == 'assemblytype') {
                  var bookmarkURL = '/assemblies/assemblytype/' + itemID;
              } else if (nodeType == 'assemblyrevisions') {
                  var bookmarkURL = '/assemblies/assemblyrevision/' + itemID;
              } else if (nodeType == 'part_type') {
                  var bookmarkURL = '/parts/part_type/' + itemID;
              } else {
                 var bookmarkURL = '/' + nodeType + '/' + itemID
              }

              var backURL = url
              var state = {
                  navTreeNodeID: navTreeNodeID,
                  itemID: itemID,
                  nodeType: nodeType,
                  backURL: backURL,
                  bookmarkURL: bookmarkURL,
              };
              history.pushState(state, '', bookmarkURL);
              console.log(history.state);
            }
        });
    });

});

/* AJAX template functions - Global */

$(document).ready(function() {

    // AJAX functions for Add Button
    $('#content-block').on('click','.parts-add-btn a', function(){
        var url = $(this).attr("data-create-url");

        $.ajax({
            url: url,
            success: function (data) {
              $("#detail-view").html(data);
            }
        });
    });

    // AJAX functions for Update/Delete Buttons
    $('#content-block').on('click','.ajax-btn a', function(){
        var url = $(this).attr("data-update-url");
        console.log(url);

        $.ajax({
            url: url,
            success: function (data) {
              $("#detail-view").html(data);
            }
        });
    });

    // AJAX call for Cancel Button to go back to object detail
    $('#content-block').on('click','input.cancel-btn',function(){
        var url = $(this).attr("data-detail-url");
        var nodeID = $(this).attr("data-node-id");
        console.log(url);
        $.ajax({
            url: url,
            success: function (data) {
              $("#detail-view").html(data);
            }
        });
    });

    // AJAX functions for Detail template
    $('#content-block').on('click','.ajax-detail-link a',function(){
        var nodeType = $(this).attr("data-node-type");
        console.log(nodeType);
        if (!nodeType) {
            nodeType = navtreePrefix;
        }

        var url = $(this).attr("data-detail-url");
        var nodeID = nodeType + '_' + $(this).attr("data-node-id");
        var itemID = $(this).attr("data-node-id");
        var previousNodeID = nodeType + '_' + $('.card-header').attr('data-object-id');

        $.ajax({
            url: url,
            beforeSend: function() {
               $(navTree).jstree(true).deselect_node(previousNodeID);
            },
            success: function (data) {
              $("#detail-view").html(data);
              $(navTree).jstree(true).select_node(nodeID);

              /* Use History API to change browser Back button behavior, create bookmarkable URLs */
              if (nodeType == 'assemblyparts') {
                  var bookmarkURL = '/assemblies/assemblypart/' + itemID;
              } else if (nodeType == 'assemblytype') {
                  var bookmarkURL = '/assemblies/assemblytype/' + itemID;
              } else if (nodeType == 'assemblyrevisions') {
                  var bookmarkURL = '/assemblies/assemblyrevision/' + itemID;
              } else if (nodeType == 'part_type') {
                  var bookmarkURL = '/parts/part_type/' + itemID;
              } else {
                 var bookmarkURL = '/' + nodeType + '/' + itemID
              }

              var backURL = url
              var state = {
                  itemID: itemID,
                  nodeType: nodeType,
                  backURL: backURL,
                  bookmarkURL: bookmarkURL,
              };

              history.pushState(state, '', bookmarkURL);
              console.log(history.state);
            }
        });
    });

    // AJAX functions for Add Subassembly/Assign Destination template
    $('#content-block').on('click','.ajax-add-subassembly-link a',function(){
        var url = $(this).attr("data-detail-url");
        var nodeID = navtreePrefix + '_' + $(this).attr("data-node-id");
        $.ajax({
            url: url,
            success: function (data) {
              $("#detail-view").html(data);
              $(navTree).jstree(true).settings.core.data.url = navURL;
              $(navTree).on('refresh.jstree', function (event, data) {
                  data.instance.deselect_all();
                  data.instance._open_to(nodeID);
                  data.instance.select_node(nodeID);
              });
              $(navTree).jstree(true).refresh();

            }
        });
    });

    // Open tabs links with URL hash
    $(function () {
        var hash = window.location.hash;
        hash && $('ul.nav a[href="' + hash + '"]').tab('show');
    });

    // AJAX function for Filter by Part type
    $('#content-block').on('change','.filter-checkbox', function(event){
        event.preventDefault();
        var filterList = $("#filter-part-type input:checkbox:checked").map(function(){
          return $(this).val();
        }).get();
        console.log(filterList);
        var navFilterURL = $('#filter-part-type').attr("data-navtree-filter-url");
        $.ajax({
            url: navFilterURL,
            data: {
              'part_types[]': filterList
            },
            success: function (data) {
                $(navTree).jstree(true).settings.core.data = data;
                $(navTree).jstree(true).open_all();
                $(navTree).jstree(true).refresh();

            }
        });
    });

    $('#content-block').on('click','#filter-part-type-clear', function(event){
        event.preventDefault();
        $( ".filter-checkbox" ).prop( "checked", false );
        $.ajax({
            url: navURL,
            success: function (data) {
                $(navTree).jstree(true).settings.core.data = data;
                $(navTree).jstree(true).refresh();

            }
        });

    });


});

/* AJAX form functions - Global */

// Enable Django CSRF-ready AJAX Calls
function getCookie(name) {
    var cookieValue = null;
    if (document.cookie && document.cookie !== '') {
        var cookies = document.cookie.split(';');
        for (var i = 0; i < cookies.length; i++) {
            var cookie = jQuery.trim(cookies[i]);
            // Does this cookie string begin with the name we want?
            if (cookie.substring(0, name.length + 1) === (name + '=')) {
                cookieValue = decodeURIComponent(cookie.substring(name.length + 1));
                break;
            }
        }
    }
    return cookieValue;
}

var csrftoken = getCookie('csrftoken');

function csrfSafeMethod(method) {
    // these HTTP methods do not require CSRF protection
    return (/^(GET|HEAD|OPTIONS|TRACE)$/.test(method));
}

function handleBeforeSend(xhr, settings) {
        if (!csrfSafeMethod(settings.type) && !this.crossDomain) {
            xhr.setRequestHeader("X-CSRFToken", csrftoken);
        }
        // Show spinner container
        $("#spinner-loader").show();
        // Clear error messages
        clear_form_field_errors();
}

function handleFormSuccess(data, textStatus, jqXHR){
    console.log(data)
    console.log(textStatus)
    console.log(data.detail_path)

    if (data.hasOwnProperty('object_type')) {
        var objectTypePrefix = data.object_type;
    } else {
        var objectTypePrefix = navtreePrefix;
    }

    $.ajax({
        url: data.detail_path,
        success: function (data) {
          $("#detail-view").html(data);
        }
    });

    var nodeID = objectTypePrefix + '_' + data.object_id ;
    console.log(nodeID)
    $(navTree).jstree(true).settings.core.data.url = navURL;
    $(navTree).jstree(true).refresh();
    $(navTree).on('refresh.jstree', function (event, data) {
        data.instance.deselect_all();
        data.instance._open_to(nodeID);
        data.instance.select_node(nodeID);
    });
}

function handleDeleteFormSuccess(data, textStatus, jqXHR){
    $("#detail-view").html('');

    if (data.hasOwnProperty('object_type')) {
        var objectTypePrefix = data.object_type;
    } else {
        var objectTypePrefix = navtreePrefix;
    }

    if (data.hasOwnProperty('parent_type')) {
        var parentTypePrefix = data.parent_type;
    } else {
        var parentTypePrefix = navtreePrefix;
    }

    var nodeID = parentTypePrefix + '_' + data.parent_id;

    $(navTree).jstree(true).settings.core.data.url = navURL;
    $(navTree).jstree(true).refresh();
    $(navTree).on('refresh.jstree', function (event, data) {
      data.instance._open_to(nodeID);
    });
}

function handleCopyFormSuccess(data, textStatus, jqXHR){
    $.ajax({
        url: '/' + navtreePrefix + '/ajax/detail/location/' + data.object_id + '/',
        success: function (data) {
          $("#detail-view").html(data);
        }
    });
    var nodeID = 'locations_' + data.object_id ;
    //$("#jstree_inventory").jstree(true).refresh_node(parentID);

    $.ajax({
        url: '/' + navtreePrefix + '/ajax/load-navtree/',
        success: function (data) {
            $(navTree).jstree(true).destroy();
            $(navTree).html(data);
            $(navTree).jstree();
            $(navTree).jstree(true).select_node(nodeID);
            console.log(nodeID);
        }
    });
}

function handleFormError(data, textStatus, errorThrown){
    console.log(data)
    console.log(errorThrown)
    var errors = $.parseJSON(data.responseText);
    console.log(errors)
    $.each(errors, function(index, value) {
        if (index === "__all__") {
            django_message(value[0], "error");
        } else {
            apply_form_field_error(index, value);
        }
    });
}

function handleFormComplete() {
    // Hide spinner container
    $("#spinner-loader").hide();
}

// Append a formset row's field error messages below the respective field
function apply_form_field_error_array(index, value, error) {
    let inputField = $("input[id$=" + index + '-' + value + "]");
    let selectField = $("select[id$=" + index + '-' + value + "]");
    let textArea = $("textarea[id$=" + index + '-' + value + "]");
    let allRow = $("#__all__")
    let fieldType = '';
    if (inputField.length) {
        fieldType = inputField;
    } else if (selectField.length) {
        fieldType = selectField;
    } else if (textArea.length) {
        fieldType = textArea;
    } else if (allRow.length) {
        fieldType = allRow;
    }
    let error_msg = $("<div style = 'width: " + fieldType.width() + "px; padding: 1rem 1rem' id = error-" + index + '-' + value + " />")
        .addClass("ajax-error alert-danger")
        .text(error[0]);
    error_msg.insertAfter(fieldType);
}

// AJAX functions to display Django error messages
function apply_form_field_error(fieldname, error) {
    var input = $("#id_" + fieldname),
        container = $("#div_id_" + fieldname),
        error_msg = $("<div />").addClass("ajax-error alert alert-danger").text(error[0]);

    container.addClass("error");
    error_msg.insertAfter(input);
}

function clear_form_field_errors(form) {
    $("#content-block .ajax-error").remove();
    $("#content-block .error").removeClass("error");
}

// AJAX form submit

$(document).ready(function(){

    $('#content-block').on('submit', 'form.ajax-form', function (event) {
        event.preventDefault()
        var formData = $(this).serialize()
        var thisURL = $('.ajax-form').attr('data-url') || window.location.href

        $.ajax({
            method: "POST",
            url: thisURL,
            data: formData,
            beforeSend: handleBeforeSend,
            success: handleFormSuccess,
            error: handleFormError,
            complete:handleFormComplete,
        })
    })

    $('#content-block').on('submit', 'form.delete-form', function (event) {
        event.preventDefault()
        var formData = $(this).serialize()
        var thisURL = $(this).attr('data-url') || window.location.href
        $.ajax({
            method: "POST",
            url: thisURL,
            data: formData,
            beforeSend: handleBeforeSend,
            success: handleDeleteFormSuccess,
            error: handleFormError,
            complete:handleFormComplete,
        })
    })

    $('#content-block').on('submit', 'form.copy-form', function (event) {
        event.preventDefault()
        var formData = $(this).serialize()
        var thisURL = $(this).attr('data-url') || window.location.href
        $.ajax({
            method: "POST",
            url: thisURL,
            data: formData,
            beforeSend: handleBeforeSend,
            success: handleCopyFormSuccess,
            error: handleFormError,
            complete:handleFormComplete,
        })
    })

<<<<<<< HEAD
    function handleFormSuccess(data, textStatus, jqXHR){
        console.log(data)
        console.log(textStatus)
        console.log(data.detail_path)

        if (data.hasOwnProperty('object_type')) {
            var objectTypePrefix = data.object_type;
        } else {
            var objectTypePrefix = navtreePrefix;
        }

        $.ajax({
            url: data.detail_path,
            success: function (data) {
              $("#detail-view").html(data);
            }
        });

        var nodeID = objectTypePrefix + '_' + data.object_id ;
        console.log(nodeID)
        $(navTree).jstree(true).settings.core.data.url = navURL;
        $(navTree).jstree(true).refresh();
        $(navTree).on('refresh.jstree', function (event, data) {
            data.instance.deselect_all();
            data.instance._open_to(nodeID);
            data.instance.select_node(nodeID);
        });
    }

    function handleDeleteFormSuccess(data, textStatus, jqXHR){
        console.log(data)
        console.log(textStatus)
        console.log(jqXHR)
        console.log(data.parent_id);
        console.log(data.object_type);
        console.log(navtreePrefix);
        $("#detail-view").html('');

        if (data.hasOwnProperty('object_type')) {
            var objectTypePrefix = data.object_type;
        } else {
            var objectTypePrefix = navtreePrefix;
        }

        if (data.hasOwnProperty('parent_type')) {
            var parentTypePrefix = data.parent_type;
        } else {
            var parentTypePrefix = navtreePrefix;
        }

        var nodeID = parentTypePrefix + '_' + data.parent_id;

        $(navTree).jstree(true).settings.core.data.url = navURL;
        $(navTree).jstree(true).refresh();
        $(navTree).on('refresh.jstree', function (event, data) {
          data.instance._open_to(nodeID);
        });
    }

    function handleCopyFormSuccess(data, textStatus, jqXHR){
        console.log(data)
        console.log(textStatus)
        console.log(jqXHR)
        $.ajax({
            url: '/' + navtreePrefix + '/ajax/detail/location/' + data.object_id + '/',
            success: function (data) {
              $("#detail-view").html(data);
            }
        });
        var nodeID = 'locations_' + data.object_id ;
        //$("#jstree_inventory").jstree(true).refresh_node(parentID);

        $.ajax({
            url: '/' + navtreePrefix + '/ajax/load-navtree/',
            success: function (data) {
                $(navTree).jstree(true).destroy();
                $(navTree).html(data);
                $(navTree).jstree();
                $(navTree).jstree(true).select_node(nodeID);
                console.log(nodeID);
            }
        });
    }

    function handleFormError(data, textStatus, errorThrown){
        console.log(data)
        console.log(textStatus)
        console.log(errorThrown)
        var errors = $.parseJSON(data.responseText);
        console.log(errors)
        $('[id^=error-]').each(function() {
            $(this).remove();
        });
        if (Array.isArray(errors)) {
            errors.map((error, rowNum) => {
                $.each(error, function(columnName, value) {
                    apply_form_field_error_array(rowNum, columnName, value);
                });
            });
        } else {
            $.each(errors, function(index, value) {
                if (index === "__all__") {
                    django_message(value[0], "error");
                } else {
                    apply_form_field_error(index, value);
                }
            });
        }
    }
=======
>>>>>>> b8d825f5
})

/* Function to print specific page DIV */
function printDiv(eleId){
    var PW = window.open('', '_blank', 'Print Bar Code');
    var styleSheet = document.getElementById(eleId).getAttribute('class');
    //IF YOU HAVE DIV STYLE IN CSS, REMOVE BELOW COMMENT AND ADD CSS ADDRESS
    //PW.document.write('<link rel="stylesheet" type="text/css" href="/static/css/' + styleSheet + '.css"/>');

    PW.document.write(document.getElementById(eleId).innerHTML);
    PW.document.close();
    PW.focus();
    PW.print();
    //PW.close();
}

/* Function to get URL paramaters */
var getUrlParameter = function getUrlParameter(sParam) {
    var sPageURL = decodeURIComponent(window.location.search.substring(1)),
        sURLVariables = sPageURL.split('&'),
        sParameterName,
        i;

    for (i = 0; i < sURLVariables.length; i++) {
        sParameterName = sURLVariables[i].split('=');

        if (sParameterName[0] === sParam) {
            return sParameterName[1] === undefined ? true : sParameterName[1];
        }
    }
};<|MERGE_RESOLUTION|>--- conflicted
+++ resolved
@@ -521,7 +521,6 @@
         })
     })
 
-<<<<<<< HEAD
     function handleFormSuccess(data, textStatus, jqXHR){
         console.log(data)
         console.log(textStatus)
@@ -631,8 +630,6 @@
             });
         }
     }
-=======
->>>>>>> b8d825f5
 })
 
 /* Function to print specific page DIV */
