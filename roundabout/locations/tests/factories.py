--- conflicted
+++ resolved
@@ -20,15 +20,10 @@
 """
 
 from factory.django import DjangoModelFactory
-<<<<<<< HEAD
-from roundabout.locations.models import Location
-
-=======
 
 from roundabout.locations.models import Location
 
 
->>>>>>> 0151690c
 class LocationFactory(DjangoModelFactory):
     """
         Define Location Factory
