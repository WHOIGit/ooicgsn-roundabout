"""
# Copyright (C) 2019-2020 Woods Hole Oceanographic Institution
#
# This file is part of the Roundabout Database project ("RDB" or
# "ooicgsn-roundabout").
#
# ooicgsn-roundabout is free software: you can redistribute it and/or modify
# it under the terms of the GNU General Public License as published by
# the Free Software Foundation, either version 2 of the License, or
# (at your option) any later version.
#
# ooicgsn-roundabout is distributed in the hope that it will be useful,
# but WITHOUT ANY WARRANTY; without even the implied warranty of
# MERCHANTABILITY or FITNESS FOR A PARTICULAR PURPOSE.  See the
# GNU General Public License for more details.
#
# You should have received a copy of the GNU General Public License
# along with ooicgsn-roundabout in the COPYING.md file at the project root.
# If not, see <http://www.gnu.org/licenses/>.
"""

from rest_flex_fields import FlexFieldsModelSerializer
from rest_framework import serializers
<<<<<<< HEAD
from rest_flex_fields import FlexFieldsModelSerializer
=======

>>>>>>> 0151690c
from ..models import Location

API_VERSION = 'api_v1'

class LocationSerializer(serializers.HyperlinkedModelSerializer, FlexFieldsModelSerializer):
    url = serializers.HyperlinkedIdentityField(
        view_name = API_VERSION + ':locations-detail',
        lookup_field = 'pk',
    )
    parent = serializers.HyperlinkedRelatedField(
        view_name = API_VERSION + ':locations-detail',
        lookup_field = 'pk',
        queryset = Location.objects
    )
    children = serializers.HyperlinkedRelatedField(
        view_name = API_VERSION + ':locations-detail',
        many = True,
        read_only = True,
        lookup_field = 'pk',
    )
    inventory = serializers.HyperlinkedRelatedField(
        view_name = API_VERSION + ':inventory-detail',
        many = True,
        read_only = True,
        lookup_field = 'pk',
    )
    builds = serializers.HyperlinkedRelatedField(
        view_name = API_VERSION + ':builds-detail',
        many = True,
        read_only = True,
        lookup_field = 'pk',
    )
    deployments = serializers.HyperlinkedRelatedField(
        view_name = API_VERSION + ':deployments-detail',
        many = True,
        read_only = True,
        lookup_field = 'pk',
    )
    deployed_deployments = serializers.HyperlinkedRelatedField(
        view_name = API_VERSION + ':deployments-detail',
        many = True,
        read_only = True,
        lookup_field = 'pk',
    )

    class Meta:
        model = Location
        fields = [
            'id',
            'url',
            'name',
            'parent',
            'children',
            'weight',
            'location_type',
            'location_id',
            'root_type',
            'created_at',
            'updated_at',
            'inventory',
            'builds',
            'deployments',
            'deployed_deployments',
        ]

        expandable_fields = {
            'parent': 'roundabout.locations.api.serializers.LocationSerializer',
            'children': ('roundabout.locations.api.serializers.LocationSerializer', {'many': True}),
            'inventory': ('roundabout.inventory.api.serializers.InventorySerializer', {'many': True}),
            'builds': ('roundabout.builds.api.serializers.BuildSerializer', {'many': True}),
            'deployments': ('roundabout.builds.api.serializers.DeploymentSerializer', {'many': True}),
            'deployed_deployments': ('roundabout.builds.api.serializers.DeploymentSerializer', {'many': True}),
        }<|MERGE_RESOLUTION|>--- conflicted
+++ resolved
@@ -21,11 +21,7 @@
 
 from rest_flex_fields import FlexFieldsModelSerializer
 from rest_framework import serializers
-<<<<<<< HEAD
-from rest_flex_fields import FlexFieldsModelSerializer
-=======
 
->>>>>>> 0151690c
 from ..models import Location
 
 API_VERSION = 'api_v1'
