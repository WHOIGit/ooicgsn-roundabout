"""
# Copyright (C) 2019-2020 Woods Hole Oceanographic Institution
#
# This file is part of the Roundabout Database project ("RDB" or
# "ooicgsn-roundabout").
#
# ooicgsn-roundabout is free software: you can redistribute it and/or modify
# it under the terms of the GNU General Public License as published by
# the Free Software Foundation, either version 2 of the License, or
# (at your option) any later version.
#
# ooicgsn-roundabout is distributed in the hope that it will be useful,
# but WITHOUT ANY WARRANTY; without even the implied warranty of
# MERCHANTABILITY or FITNESS FOR A PARTICULAR PURPOSE.  See the
# GNU General Public License for more details.
#
# You should have received a copy of the GNU General Public License
# along with ooicgsn-roundabout in the COPYING.md file at the project root.
# If not, see <http://www.gnu.org/licenses/>.
"""

<<<<<<< HEAD
from rest_framework import generics, filters, viewsets
from rest_framework.permissions import IsAuthenticated

from roundabout.core.api.views import FlexModelViewSet
from ..models import Location
from .serializers import LocationSerializer
from .filters import *
=======
from rest_framework.permissions import IsAuthenticated
>>>>>>> 0151690c

from roundabout.core.api.views import FlexModelViewSet
from .filters import *
from .serializers import LocationSerializer

<<<<<<< HEAD
=======

>>>>>>> 0151690c
class LocationViewSet(FlexModelViewSet):
    serializer_class = LocationSerializer
    permission_classes = (IsAuthenticated,)
    queryset = Location.objects.all()
    filterset_class = LocationFilter<|MERGE_RESOLUTION|>--- conflicted
+++ resolved
@@ -19,26 +19,13 @@
 # If not, see <http://www.gnu.org/licenses/>.
 """
 
-<<<<<<< HEAD
-from rest_framework import generics, filters, viewsets
 from rest_framework.permissions import IsAuthenticated
-
-from roundabout.core.api.views import FlexModelViewSet
-from ..models import Location
-from .serializers import LocationSerializer
-from .filters import *
-=======
-from rest_framework.permissions import IsAuthenticated
->>>>>>> 0151690c
 
 from roundabout.core.api.views import FlexModelViewSet
 from .filters import *
 from .serializers import LocationSerializer
 
-<<<<<<< HEAD
-=======
 
->>>>>>> 0151690c
 class LocationViewSet(FlexModelViewSet):
     serializer_class = LocationSerializer
     permission_classes = (IsAuthenticated,)
