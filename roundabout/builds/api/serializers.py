"""
# Copyright (C) 2019-2020 Woods Hole Oceanographic Institution
#
# This file is part of the Roundabout Database project ("RDB" or
# "ooicgsn-roundabout").
#
# ooicgsn-roundabout is free software: you can redistribute it and/or modify
# it under the terms of the GNU General Public License as published by
# the Free Software Foundation, either version 2 of the License, or
# (at your option) any later version.
#
# ooicgsn-roundabout is distributed in the hope that it will be useful,
# but WITHOUT ANY WARRANTY; without even the implied warranty of
# MERCHANTABILITY or FITNESS FOR A PARTICULAR PURPOSE.  See the
# GNU General Public License for more details.
#
# You should have received a copy of the GNU General Public License
# along with ooicgsn-roundabout in the COPYING.md file at the project root.
# If not, see <http://www.gnu.org/licenses/>.
"""

from rest_flex_fields import FlexFieldsModelSerializer
from rest_framework import serializers
from rest_framework.reverse import reverse

from roundabout.assemblies.models import Assembly, AssemblyRevision
from roundabout.core.templatetags.common_tags import time_at_sea_display
from roundabout.cruises.models import Cruise
from roundabout.inventory.models import Deployment
from roundabout.locations.models import Location
from ..models import Build

# Import environment variables from .env files
import environ

env = environ.Env()
base_url = env("RDB_SITE_URL")
API_VERSION = "api_v1"


class BuildSerializer(
    serializers.HyperlinkedModelSerializer, FlexFieldsModelSerializer
):
    url = serializers.HyperlinkedIdentityField(
        view_name=API_VERSION + ":builds-detail",
        lookup_field="pk",
    )
    inventory = serializers.HyperlinkedRelatedField(
        view_name=API_VERSION + ":inventory-detail",
        many=True,
        read_only=True,
        lookup_field="pk",
    )
    deployments = serializers.HyperlinkedRelatedField(
        view_name=API_VERSION + ":deployments-detail",
        many=True,
        read_only=True,
        lookup_field="pk",
    )
    location = serializers.HyperlinkedRelatedField(
        view_name=API_VERSION + ":locations-detail",
        lookup_field="pk",
        queryset=Location.objects,
    )
    assembly = serializers.HyperlinkedRelatedField(
        view_name=API_VERSION + ":assembly-templates/assemblies-detail",
        lookup_field="pk",
        queryset=Assembly.objects,
    )
    assembly_revision = serializers.HyperlinkedRelatedField(
        view_name=API_VERSION + ":assembly-templates/assembly-revisions-detail",
        lookup_field="pk",
        queryset=AssemblyRevision.objects,
    )
    time_in_field = serializers.SerializerMethodField("get_time_in_field")
    actions = serializers.SerializerMethodField("get_actions")

    class Meta:
        model = Build
        fields = [
            "id",
            "url",
            "build_number",
            "location",
            "assembly",
            "assembly_revision",
            "inventory",
            "deployments",
            "build_notes",
            "created_at",
            "updated_at",
            "is_deployed",
            "time_in_field",
            "flag",
            "actions",
        ]

        expandable_fields = {
            "location": "roundabout.locations.api.serializers.LocationSerializer",
            "assembly": "roundabout.assemblies.api.serializers.AssemblySerializer",
            "assembly_revision": "roundabout.assemblies.api.serializers.AssemblyRevisionSerializer",
            "inventory": (
                "roundabout.inventory.api.serializers.InventorySerializer",
                {"many": True},
            ),
            "deployments": (
                "roundabout.builds.api.serializers.DeploymentSerializer",
                {"many": True},
            ),
            "actions": (
                "roundabout.inventory.api.serializers.ActionSerializer",
                {"many": True},
            ),
        }

    def get_time_in_field(self, obj):
        return time_at_sea_display(obj.time_at_sea)

    def get_actions(self, obj):
        # Get all the Root AssemblyParts only
        actions = obj.get_actions()
        actions_list = [
            reverse(
                API_VERSION + ":actions-detail",
                kwargs={"pk": action.id},
                request=self.context["request"],
            )
            for action in actions
        ]
        return actions_list


class DeploymentSerializer(FlexFieldsModelSerializer):
    url = serializers.HyperlinkedIdentityField(
        view_name=API_VERSION + ":deployments-detail",
        lookup_field="pk",
    )
    build = serializers.HyperlinkedRelatedField(
        view_name=API_VERSION + ":builds-detail",
        lookup_field="pk",
        queryset=Build.objects,
    )
    cruise_deployed = serializers.HyperlinkedRelatedField(
        view_name=API_VERSION + ":cruises-detail",
        lookup_field="pk",
        queryset=Cruise.objects,
    )
    cruise_recovered = serializers.HyperlinkedRelatedField(
        view_name=API_VERSION + ":cruises-detail",
        lookup_field="pk",
        queryset=Cruise.objects,
    )
    location = serializers.HyperlinkedRelatedField(
        view_name=API_VERSION + ":locations-detail",
        lookup_field="pk",
        queryset=Location.objects,
    )
    deployed_location = serializers.HyperlinkedRelatedField(
        view_name=API_VERSION + ":locations-detail",
        lookup_field="pk",
        queryset=Location.objects,
    )
    inventory_deployments = serializers.HyperlinkedRelatedField(
        view_name=API_VERSION + ":inventory-deployments-detail",
        many=True,
        read_only=True,
        lookup_field="pk",
    )
    time_in_field = serializers.SerializerMethodField("get_time_in_field")

    class Meta:
        model = Deployment
        fields = [
            "id",
            "url",
            "deployment_number",
            "build",
            "cruise_deployed",
            "cruise_recovered",
            "deployment_start_date",
            "deployment_burnin_date",
            "deployment_to_field_date",
            "deployment_recovery_date",
            "deployment_retire_date",
            "current_status",
            "location",
            "deployed_location",
            "latitude",
            "longitude",
            "depth",
            "time_in_field",
            "inventory_deployments",
        ]

        expandable_fields = {
            "build": BuildSerializer,
            "cruise_deployed": "roundabout.cruises.api.serializers.CruiseSerializer",
            "cruise_recovered": "roundabout.cruises.api.serializers.CruiseSerializer",
            "location": "roundabout.locations.api.serializers.LocationSerializer",
            "deployed_location": "roundabout.locations.api.serializers.LocationSerializer",
            "inventory_deployments": (
                "roundabout.inventory.api.serializers.InventoryDeploymentSerializer",
                {"many": True},
            ),
        }

    def get_time_in_field(self, obj):
        return time_at_sea_display(obj.deployment_time_in_field)


class DeploymentOmsCustomSerializer(FlexFieldsModelSerializer):
    deployment_url = serializers.HyperlinkedIdentityField(
        view_name=API_VERSION + ":deployments-detail",
        lookup_field="pk",
    )
    build_number = serializers.SerializerMethodField("get_build_number")
    build_url = serializers.HyperlinkedRelatedField(
        source="build",
        view_name=API_VERSION + ":builds-detail",
        lookup_field="pk",
        queryset=Build.objects,
    )
    location_name = serializers.SerializerMethodField("get_location_name")
    location_url = serializers.HyperlinkedRelatedField(
        source="deployed_location",
        view_name=API_VERSION + ":locations-detail",
        lookup_field="pk",
        queryset=Location.objects,
    )
    assembly_parts = serializers.SerializerMethodField("get_assembly_parts")

    class Meta:
        model = Deployment
        fields = [
            "build_url",
            "build_number",
            "deployment_url",
            "deployment_number",
            "location_name",
            "location_url",
            "current_status",
            "latitude",
            "longitude",
            "assembly_parts",
        ]

    def get_build_id(self, obj):
        if obj.build:
            return obj.build.id
        return None

    def get_build_number(self, obj):
        if obj.build:
            return obj.build.build_number
        return None

    def get_location_id(self, obj):
        if obj.deployed_location:
            return obj.deployed_location.id
        return None

    def get_location_name(self, obj):
        if obj.deployed_location:
            return obj.deployed_location.name
        return None

    def get_assembly_parts(self, obj):
        # Use the InventoryDeployment related model to get historical list of Inventory items
        # on each Deployment
        inventory_dep_qs = obj.inventory_deployments.exclude(
            current_status=Deployment.DEPLOYMENTRETIRE
        ).select_related("inventory")
        assembly_parts = []

        for inv in inventory_dep_qs:
            # get all config_events for this Inventory/Deployment
            configuration_values = []
<<<<<<< HEAD
            config_events = inv.inventory.inventory_configevents.filter(deployment=inv.deployment).prefetch_related('config_values')
=======
            config_events = inv.inventory.config_events.filter(
                deployment=inv.deployment
            ).prefetch_related("config_values")
>>>>>>> c289a840
            if config_events:
                for event in config_events:
                    for value in event.config_values.all():
                        configuration_values.append(
                            {
                                "name": value.config_name.name,
                                "value": value.config_value,
                            }
                        )

            # get all calibration_events for this Inventory/Deployment
            # need to get the CalibrationEvent that matches the Deployment date
            # calibration_date field sets the range for valid Calibration Events
            calibration_values = []
            if inv.inventory.inventory_calibrationevents.exists():
                for event in inv.inventory.inventory_calibrationevents.all():
                    # find the CalibrationEvent valid date range that matches Deployment date
                    first_date, last_date = event.get_valid_calibration_range()
                    if (
                        inv.deployment_to_field_date
                        and first_date < inv.deployment_to_field_date < last_date
                    ):
                        for value in event.coefficient_value_sets.all():
                            calibration_values.append(
                                {
                                    "name": value.coefficient_name.calibration_name,
                                    "value": value.value_set,
                                }
                            )
                        break

            # get all constant_default_events for this Inventory/Deployment
            constant_default_values = []
            if inv.inventory.inventory_constdefaultevents.exists():
                for event in inv.inventory.inventory_constdefaultevents.all():
                    for value in event.constant_defaults.all():
                        constant_default_values.append(
                            {
                                "name": value.config_name.name,
                                "value": value.default_value,
                            }
                        )

            # get all custom_fields for this Inventory/Deployment
            custom_fields = []
            if inv.inventory.fieldvalues.exists():
                inv_custom_fields = inv.inventory.fieldvalues.filter(
                    is_current=True
                ).select_related("field")
                # create initial empty dict
                for field in inv_custom_fields:
                    custom_fields.append(
                        {
                            "name": field.field.field_name,
                            "value": field.field_value,
                        }
                    )

            # set up URL link fields
            request = self.context.get("request")
            inventory_url = reverse(
                "api_v1:inventory-detail",
                kwargs={"pk": inv.inventory_id},
                request=request,
            )
            assembly_part_url = reverse(
                "api_v1:assembly-templates/assembly-parts-detail",
                kwargs={"pk": inv.assembly_part_id},
                request=request,
            )

            if inv.assembly_part and inv.assembly_part.parent:
                parent_assembly_part_url = reverse(
                    "api_v1:assembly-templates/assembly-parts-detail",
                    kwargs={"pk": inv.assembly_part.parent_id},
                    request=request,
                )
                parent_assembly_part_id = inv.assembly_part.parent.id
            else:
                parent_assembly_part_url = None
                parent_assembly_part_id = None
            # create object to populate the "assembly_part" list
            item_obj = {
                "assembly_part_url": assembly_part_url,
                "assembly_part_id": inv.assembly_part.id,
                "part_name": inv.inventory.part.name,
                "part_type": inv.inventory.part.part_type.name
                if inv.inventory.part.part_type
                else None,
                "parent_assembly_part_url": parent_assembly_part_url,
                "parent_assembly_part_id": parent_assembly_part_id,
                "inventory_url": inventory_url,
                "inventory_serial_number": inv.inventory.serial_number,
                "deployment_to_field_date": inv.deployment_to_field_date,
                "deployment_recovery_date": inv.deployment_recovery_date,
                "configuration_values": configuration_values,
                "calibration_values": calibration_values,
                "constant_default_values": constant_default_values,
                "custom_fields": custom_fields,
            }
            assembly_parts.append(item_obj)

        return assembly_parts


class DeploymentOmsCustom2Serializer(FlexFieldsModelSerializer):
    deployment_url = serializers.HyperlinkedIdentityField(
        view_name=API_VERSION + ":deployments-detail",
        lookup_field="pk",
    )
    build_number = serializers.SerializerMethodField("get_build_number")
    build_url = serializers.HyperlinkedRelatedField(
        source="build",
        view_name=API_VERSION + ":builds-detail",
        lookup_field="pk",
        queryset=Build.objects,
    )
    location_name = serializers.SerializerMethodField("get_location_name")
    location_url = serializers.HyperlinkedRelatedField(
        source="deployed_location",
        view_name=API_VERSION + ":locations-detail",
        lookup_field="pk",
        queryset=Location.objects,
    )
    assembly_parts = serializers.SerializerMethodField("get_assembly_parts")

    class Meta:
        model = Deployment
        fields = [
            "build_url",
            "build_number",
            "deployment_url",
            "deployment_number",
            "location_name",
            "location_url",
            "current_status",
            "latitude",
            "longitude",
            "assembly_parts",
        ]

    def get_build_id(self, obj):
        if obj.build:
            return obj.build.id
        return None

    def get_build_number(self, obj):
        if obj.build:
            return obj.build.build_number
        return None

    def get_location_id(self, obj):
        if obj.deployed_location:
            return obj.deployed_location.id
        return None

    def get_location_name(self, obj):
        if obj.deployed_location:
            return obj.deployed_location.name
        return None

    def get_assembly_parts(self, obj):
        # Use the InventoryDeployment related model to get historical list of Inventory items
        # on each Deployment
        request = self.context.get("request")
        try:
            assembly_parts_qs = obj.build.assembly_revision.assembly_parts.all()
        except Exception as e:
            print(e)
            return None

        assembly_parts = []

        for ap in assembly_parts_qs:
            # get InventoryDeployment for this AssemblyPart
            inv = ap.inventory_deployments.filter(deployment=obj).first()

            if inv:
                # get all config_events for this Inventory/Deployment
                configuration_values = []
                config_events = inv.inventory.config_events.filter(
                    deployment=inv.deployment
                ).prefetch_related("config_values")
                if config_events:
                    for event in config_events:
                        for value in event.config_values.all():
                            configuration_values.append(
                                {
                                    "name": value.config_name.name,
                                    "value": value.config_value,
                                }
                            )

                # get all calibration_events for this Inventory/Deployment
                # need to get the CalibrationEvent that matches the Deployment date
                # calibration_date field sets the range for valid Calibration Events
                calibration_values = []
                if inv.inventory.calibration_events.exists():
                    for event in inv.inventory.calibration_events.all():
                        # find the CalibrationEvent valid date range that matches Deployment date
                        first_date, last_date = event.get_valid_calibration_range()
                        if (
                            inv.deployment_to_field_date
                            and first_date < inv.deployment_to_field_date < last_date
                        ):
                            for value in event.coefficient_value_sets.all():
                                calibration_values.append(
                                    {
                                        "name": value.coefficient_name.calibration_name,
                                        "value": value.value_set,
                                    }
                                )
                            break

                # get all constant_default_events for this Inventory/Deployment
                constant_default_values = []
                if inv.inventory.constant_default_events.exists():
                    for event in inv.inventory.constant_default_events.all():
                        for value in event.constant_defaults.all():
                            constant_default_values.append(
                                {
                                    "name": value.config_name.name,
                                    "value": value.default_value,
                                }
                            )

                # get all custom_fields for this Inventory/Deployment
                custom_fields = []
                if inv.inventory.fieldvalues.exists():
                    inv_custom_fields = inv.inventory.fieldvalues.filter(
                        is_current=True
                    ).select_related("field")
                    # create initial empty dict
                    for field in inv_custom_fields:
                        custom_fields.append(
                            {
                                "name": field.field.field_name,
                                "value": field.field_value,
                            }
                        )

                # set up URL link fields
                inventory_url = reverse(
                    "api_v1:inventory-detail",
                    kwargs={"pk": inv.inventory_id},
                    request=request,
                )
                # add Serial Number
                inventory_serial_number = inv.inventory.serial_number
            else:
                inventory_url = None
                inventory_serial_number = None
                configuration_values = None
                calibration_values = None
                constant_default_values = None
                custom_fields = None

            # get ConfigDefault for AssemblyPart
            config_default_values = []
            if ap.config_default_events.exists():
                for event in ap.config_default_events.all():
                    for value in event.config_defaults.all():
                        config_default_values.append(
                            {
                                "name": value.config_name.name,
                                "value": value.default_value,
                            }
                        )

            assembly_part_url = reverse(
                "api_v1:assembly-templates/assembly-parts-detail",
                kwargs={"pk": ap.id},
                request=request,
            )

            if ap.parent:
                parent_assembly_part_url = reverse(
                    "api_v1:assembly-templates/assembly-parts-detail",
                    kwargs={"pk": ap.parent_id},
                    request=request,
                )
                parent_assembly_part_id = ap.parent.id
            else:
                parent_assembly_part_url = None
                parent_assembly_part_id = None

            # create object to populate the "assembly_part" list
            ap_obj = {
                "assembly_part_url": assembly_part_url,
                "assembly_part_id": ap.id,
                "part_name": ap.part.name,
                "part_type": ap.part.part_type.name if ap.part.part_type else None,
                "parent_assembly_part_url": parent_assembly_part_url,
                "parent_assembly_part_id": parent_assembly_part_id,
                "config_default_values": config_default_values,
                "inventory_url": inventory_url,
                "inventory_serial_number": inventory_serial_number,
                "deployment_to_field_date": inv.deployment_to_field_date
                if inv
                else None,
                "deployment_recovery_date": inv.deployment_recovery_date
                if inv
                else None,
                "configuration_values": configuration_values,
                "calibration_values": calibration_values,
                "constant_default_values": constant_default_values,
                "custom_fields": custom_fields,
            }
            assembly_parts.append(ap_obj)

        return assembly_parts<|MERGE_RESOLUTION|>--- conflicted
+++ resolved
@@ -275,13 +275,9 @@
         for inv in inventory_dep_qs:
             # get all config_events for this Inventory/Deployment
             configuration_values = []
-<<<<<<< HEAD
-            config_events = inv.inventory.inventory_configevents.filter(deployment=inv.deployment).prefetch_related('config_values')
-=======
-            config_events = inv.inventory.config_events.filter(
+            config_events = inv.inventory.inventory_configevents.filter(
                 deployment=inv.deployment
             ).prefetch_related("config_values")
->>>>>>> c289a840
             if config_events:
                 for event in config_events:
                     for value in event.config_values.all():
