"""
# Copyright (C) 2019-2020 Woods Hole Oceanographic Institution
#
# This file is part of the Roundabout Database project ("RDB" or
# "ooicgsn-roundabout").
#
# ooicgsn-roundabout is free software: you can redistribute it and/or modify
# it under the terms of the GNU General Public License as published by
# the Free Software Foundation, either version 2 of the License, or
# (at your option) any later version.
#
# ooicgsn-roundabout is distributed in the hope that it will be useful,
# but WITHOUT ANY WARRANTY; without even the implied warranty of
# MERCHANTABILITY or FITNESS FOR A PARTICULAR PURPOSE.  See the
# GNU General Public License for more details.
#
# You should have received a copy of the GNU General Public License
# along with ooicgsn-roundabout in the COPYING.md file at the project root.
# If not, see <http://www.gnu.org/licenses/>.
"""

from django.shortcuts import render, get_object_or_404
from django.urls import reverse, reverse_lazy
from django.http import HttpResponseRedirect, HttpResponse, JsonResponse
from django.views.generic import (
    View,
    DetailView,
    ListView,
    RedirectView,
    UpdateView,
    CreateView,
    DeleteView,
    TemplateView,
    FormView,
)
from django.contrib.auth.mixins import LoginRequiredMixin, PermissionRequiredMixin

from common.util.mixins import AjaxFormMixin
from .models import Build, BuildAction
from .forms import *
from roundabout.locations.models import Location
from roundabout.inventory.models import (
    Inventory,
    Action,
    Deployment,
    DeploymentAction,
    InventoryDeployment,
)
from roundabout.inventory.utils import _create_action_history
<<<<<<< HEAD
from roundabout.calibrations.utils import handle_reviewers
=======

>>>>>>> 4a1ef5a9
# Get the app label names from the core utility functions
from roundabout.core.utils import set_app_labels

labels = set_app_labels()

## CBV views for Deployments as part of Builds app ##

# Create Deployment for Build
class DeploymentAjaxCreateView(LoginRequiredMixin, AjaxFormMixin, CreateView):
    model = Deployment
    form_class = DeploymentStartForm
    context_object_name = "deployment"
    template_name = "builds/ajax_deployment_form.html"

    def get_context_data(self, **kwargs):
        context = super(DeploymentAjaxCreateView, self).get_context_data(**kwargs)
        if "build_pk" in self.kwargs:
            build = Build.objects.get(id=self.kwargs["build_pk"])
        # Add Build to the context to validate date options
        context.update({"build": build})
        return context

    def get_initial(self):
        # Returns the initial data to use for forms on this view.
        initial = super(DeploymentAjaxCreateView, self).get_initial()
        if "build_pk" in self.kwargs:
            build = Build.objects.get(id=self.kwargs["build_pk"])
            initial["build"] = build
            initial["location"] = build.location
        return initial

    def get_success_url(self):
        return reverse("builds:ajax_builds_detail", args=(self.object.build.id,))

    def form_valid(self, form):
        action_type = Action.STARTDEPLOYMENT
        action_date = form.cleaned_data["date"]
        self.object = form.save()
        self.object.deployment_start_date = action_date
        self.object.save()

        # Update the Build instance to match any Deployment changes
        build = self.object.build
        build.location = self.object.location
        build.is_deployed = True
        build.save()
        # Create Build Action record for deployment
        _create_action_history(build, action_type, self.request.user)

        # Get all Inventory items on Build, match location and add Action
        inventory_items = build.inventory.all()
        for item in inventory_items:
            item.location = build.location
            item.save()
            # Call the function to create an Action history chain for this event
            _create_action_history(item, action_type, self.request.user, build)

        response = HttpResponseRedirect(self.get_success_url())

        if self.request.is_ajax():
            print(form.cleaned_data)
            data = {
                "message": "Successfully submitted form data.",
                "object_id": self.object.build.id,
                "object_type": "builds",
                "detail_path": self.get_success_url(),
            }
            return JsonResponse(data)
        else:
            return response


class DeploymentAjaxUpdateView(LoginRequiredMixin, AjaxFormMixin, UpdateView):
    model = Deployment
    form_class = DeploymentForm
    context_object_name = "deployment"
    template_name = "builds/ajax_deployment_form.html"

    def get_context_data(self, **kwargs):
        context = super(DeploymentAjaxUpdateView, self).get_context_data(**kwargs)

        if "action_type" in self.kwargs:
            context["action_type"] = self.kwargs["action_type"]
        else:
            context["action_type"] = None

        return context

    # Custom class method to update action histories on Deployment updates
    def _update_actions(self, obj_to_update=None, action_to_update=None):
        obj_to_copy = self.object
        actions_list = [
            Action.STARTDEPLOYMENT,
            Action.DEPLOYMENTBURNIN,
            Action.DEPLOYMENTTOFIELD,
            Action.DEPLOYMENTRECOVER,
            Action.DEPLOYMENTRETIRE,
        ]

        if not obj_to_update:
            obj_to_update = self.object

        if action_to_update:
            actions_list = []
            actions_list = [action_to_update]

        actions = obj_to_update.get_actions()
        actions = actions.filter(action_type__in=actions_list)

        for action in actions:
            if action.action_type == Action.STARTDEPLOYMENT and obj_to_copy.deployment_start_date:
                action.created_at = obj_to_copy.deployment_start_date

            if action.action_type == Action.DEPLOYMENTBURNIN and obj_to_copy.deployment_burnin_date:
                action.created_at = obj_to_copy.deployment_burnin_date

            if action.action_type == Action.DEPLOYMENTTOFIELD and obj_to_copy.deployment_to_field_date:
                action.created_at = obj_to_copy.deployment_to_field_date

            if action.action_type == Action.DEPLOYMENTRECOVER and obj_to_copy.deployment_recovery_date:
                action.created_at = obj_to_copy.deployment_recovery_date

            if action.action_type == Action.DEPLOYMENTRETIRE and obj_to_copy.deployment_retire_date:
                action.created_at = obj_to_copy.deployment_retire_date
            action.save()
            
        return actions

    def form_valid(self, form):
        action_type = Action.DEPLOYMENTDETAILS
        previous_deployment = Deployment.objects.get(id=self.object.pk)
        form.instance.approved = False
        form.save()
        handle_reviewers(form)
        self.object = form.save()
        self.object.build.detail = "%s Details changed." % (
            self.object.deployment_number
        )
        self.object.build.save()
        # Create Build Action record for deployment
        build_record = _create_action_history(
            self.object.build,
            action_type,
            self.request.user,
        )

        # can only associate one cruise with an action, so for deployment detail change, only show changed cruise value
        cruise_deployed_change = (
            previous_deployment.cruise_deployed != self.object.cruise_deployed
        )
        cruise_recovered_change = (
            previous_deployment.cruise_recovered != self.object.cruise_recovered
        )
        if cruise_deployed_change and cruise_recovered_change:
            pass  # can't record both so record neither
        elif cruise_deployed_change:
            build_record.cruise = self.object.cruise_deployed
        elif cruise_recovered_change:
            build_record.cruise = self.object.cruise_recovered
        build_record.save()

        # Update Deployment Action items to match any date changes
        self._update_actions(self.object)

        # Check all Inventory deployments associated with this Deployment
        # If deployment_to_field_date OR deployment_recovery_date matches the Build Deployment,
        # need to update those Inventory Deployments
        inventory_deployments = self.object.inventory_deployments.all()

        for inventory_deployment in inventory_deployments:
            if inventory_deployment.deployment_start_date.replace(
                second=0, microsecond=0
            ) == previous_deployment.deployment_start_date.replace(
                second=0, microsecond=0
            ):
                inventory_deployment.deployment_start_date = (
                    self.object.deployment_start_date
                )
                # Update Deployment Action items to match any date changes
                self._update_actions(inventory_deployment, Action.STARTDEPLOYMENT)

            if (
                inventory_deployment.deployment_burnin_date
                == previous_deployment.deployment_burnin_date
            ):
                inventory_deployment.deployment_burnin_date = (
                    self.object.deployment_burnin_date
                )
                # Update Deployment Action items to match any date changes
                self._update_actions(inventory_deployment, Action.DEPLOYMENTBURNIN)

            if (
                inventory_deployment.deployment_to_field_date
                == previous_deployment.deployment_to_field_date
            ):
                inventory_deployment.deployment_to_field_date = (
                    self.object.deployment_to_field_date
                )
                # Update Deployment Action items to match any date changes
                self._update_actions(inventory_deployment, Action.DEPLOYMENTTOFIELD)

            if (
                inventory_deployment.deployment_recovery_date
                == previous_deployment.deployment_recovery_date
            ):
                inventory_deployment.deployment_recovery_date = (
                    self.object.deployment_recovery_date
                )
                # Update Deployment Action items to match any date changes
                self._update_actions(inventory_deployment, Action.DEPLOYMENTRECOVER)

            if (
                inventory_deployment.deployment_retire_date
                == previous_deployment.deployment_retire_date
            ):
                inventory_deployment.deployment_retire_date = (
                    self.object.deployment_retire_date
                )
                # Update Deployment Action items to match any date changes
                self._update_actions(inventory_deployment, Action.DEPLOYMENTRETIRE)

            inventory_deployment.save()

        if self.request.is_ajax():
            data = {
                "message": "Successfully submitted form data.",
                "object_id": self.object.build.id,
                "object_type": self.object.build.get_object_type(),
                "detail_path": self.get_success_url(),
            }
            return JsonResponse(data)
        else:
            return HttpResponseRedirect(self.get_success_url())

    def get_success_url(self):
        return reverse("builds:ajax_builds_detail", args=(self.object.build.id,))


class DeploymentAjaxActionView(DeploymentAjaxUpdateView):
    def get_context_data(self, **kwargs):
        context = super(DeploymentAjaxActionView, self).get_context_data(**kwargs)
        latest_action_record = (
            self.object.build.get_actions().filter(deployment=self.object).first()
        )

        context.update({"latest_action_record": latest_action_record})
        return context

    def get_form_class(self):
        ACTION_FORMS = {
            "deploymentburnin": DeploymentActionBurninForm,
            "deploymenttofield": DeploymentActionDeployForm,
            "deploymentrecover": DeploymentActionRecoverForm,
            "deploymentretire": DeploymentActionRetireForm,
            "deploymentdetails": DeploymentActionDetailsForm,
        }
        action_type = self.kwargs["action_type"]
        form_class_name = ACTION_FORMS[action_type]

        return form_class_name

    def form_valid(self, form):
        self.object = form.save()
        action_type = self.kwargs["action_type"]
        action_date = form.cleaned_data["date"]
        # Set Detail and action_type variables
        if action_type == Action.DEPLOYMENTBURNIN:
            self.object.detail = "%s Burn In initiated at %s. " % (
                self.object.deployment_number,
                self.object.location,
            )
            self.object.deployment_burnin_date = action_date
        if action_type == Action.DEPLOYMENTTOFIELD:
            self.object.detail = "%s Deployed to Field: %s. " % (
                self.object.deployment_number,
                self.object.location,
            )
            self.object.deployment_to_field_date = action_date
            self.object.deployed_location = self.object.location
        if action_type == Action.DEPLOYMENTRECOVER:
            self.object.detail = "%s Recovered to: %s. " % (
                self.object.deployment_number,
                self.object.location,
            )
            self.object.deployment_recovery_date = action_date
        if action_type == Action.DEPLOYMENTRETIRE:
            self.object.detail = "%s Ended." % (self.object.deployment_number)
            self.object.deployment_retire_date = action_date
        self.object.save()

        # Update Build location, create Action Record
        build = self.object.build
        build.detail = self.object.detail

        # If action_type is not "retire", update Build location
        if action_type != "deploymentretire":
            build.location = self.object.location

        # If action_type is "retire", update Build deployment status
        if action_type == "deploymentretire":
            build.is_deployed = False

        build.save()
        # Create Build Action record for deployment
        build_record = _create_action_history(
            build, action_type, self.request.user, None, "", action_date
        )
        build_record.cruise = (
            self.object.cruise_recovered or self.object.cruise_deployed
        )
        build_record.save()

        """
        # Create automatic Snapshot when Deployed to Sea or Recovered
        if action_type == 'deploy' or action_type == 'recover':
            # Create a Snapshot when Deployment is Deployed
            deployment = self.object
            base_location = Location.objects.get(root_type='Snapshots')
            inventory_items = deployment.inventory.all()

            snapshot = DeploymentSnapshot.objects.create(deployment=deployment,
                                                         location=base_location,
                                                         snapshot_location=deployment.location,
                                                         notes=self.object.detail,
                                                         created_at=action_date, )

            # Now create Inventory Item Snapshots with make_tree_copy function for Deployment Snapshot
            for item in inventory_items:
                if item.is_root_node():
                    make_tree_copy(item, base_location, snapshot, item.parent)

        detail = build_record.get_action_type_display()
        cruise = None
        deployment_type = 'build_deployment'

        if action_type ==  Action.DEPLOYMENTTOFIELD:
            cruise = self.object.cruise_deployed
        elif action_type ==  Action.DEPLOYMENTRECOVER:
            cruise = self.object.cruise_recovered
        """

        # Get all Inventory items on Build, match location and add Actions
        inventory_items = build.inventory.all()

        for item in inventory_items:
            item.location = build.location
            item.save()
            _create_action_history(
                item, action_type, self.request.user, build, "", action_date
            )

        response = HttpResponseRedirect(self.get_success_url())

        if self.request.is_ajax():
            print(form.cleaned_data)
            data = {
                "message": "Successfully submitted form data.",
                "object_id": build.id,
                "location_id": self.object.location.id,
                "object_type": "builds",
                "detail_path": self.get_success_url(),
            }
            return JsonResponse(data)
        else:
            return response<|MERGE_RESOLUTION|>--- conflicted
+++ resolved
@@ -47,11 +47,8 @@
     InventoryDeployment,
 )
 from roundabout.inventory.utils import _create_action_history
-<<<<<<< HEAD
 from roundabout.calibrations.utils import handle_reviewers
-=======
-
->>>>>>> 4a1ef5a9
+
 # Get the app label names from the core utility functions
 from roundabout.core.utils import set_app_labels
 
@@ -162,22 +159,37 @@
         actions = actions.filter(action_type__in=actions_list)
 
         for action in actions:
-            if action.action_type == Action.STARTDEPLOYMENT and obj_to_copy.deployment_start_date:
+            if (
+                action.action_type == Action.STARTDEPLOYMENT
+                and obj_to_copy.deployment_start_date
+            ):
                 action.created_at = obj_to_copy.deployment_start_date
 
-            if action.action_type == Action.DEPLOYMENTBURNIN and obj_to_copy.deployment_burnin_date:
+            if (
+                action.action_type == Action.DEPLOYMENTBURNIN
+                and obj_to_copy.deployment_burnin_date
+            ):
                 action.created_at = obj_to_copy.deployment_burnin_date
 
-            if action.action_type == Action.DEPLOYMENTTOFIELD and obj_to_copy.deployment_to_field_date:
+            if (
+                action.action_type == Action.DEPLOYMENTTOFIELD
+                and obj_to_copy.deployment_to_field_date
+            ):
                 action.created_at = obj_to_copy.deployment_to_field_date
 
-            if action.action_type == Action.DEPLOYMENTRECOVER and obj_to_copy.deployment_recovery_date:
+            if (
+                action.action_type == Action.DEPLOYMENTRECOVER
+                and obj_to_copy.deployment_recovery_date
+            ):
                 action.created_at = obj_to_copy.deployment_recovery_date
 
-            if action.action_type == Action.DEPLOYMENTRETIRE and obj_to_copy.deployment_retire_date:
+            if (
+                action.action_type == Action.DEPLOYMENTRETIRE
+                and obj_to_copy.deployment_retire_date
+            ):
                 action.created_at = obj_to_copy.deployment_retire_date
             action.save()
-            
+
         return actions
 
     def form_valid(self, form):
