"""
# Copyright (C) 2019-2020 Woods Hole Oceanographic Institution
#
# This file is part of the Roundabout Database project ("RDB" or
# "ooicgsn-roundabout").
#
# ooicgsn-roundabout is free software: you can redistribute it and/or modify
# it under the terms of the GNU General Public License as published by
# the Free Software Foundation, either version 2 of the License, or
# (at your option) any later version.
#
# ooicgsn-roundabout is distributed in the hope that it will be useful,
# but WITHOUT ANY WARRANTY; without even the implied warranty of
# MERCHANTABILITY or FITNESS FOR A PARTICULAR PURPOSE.  See the
# GNU General Public License for more details.
#
# You should have received a copy of the GNU General Public License
# along with ooicgsn-roundabout in the COPYING.md file at the project root.
# If not, see <http://www.gnu.org/licenses/>.
"""

from django.shortcuts import render, get_object_or_404
from django.urls import reverse, reverse_lazy
from django.http import HttpResponseRedirect, HttpResponse, JsonResponse
from django.views.generic import View, DetailView, ListView, RedirectView, UpdateView, CreateView, DeleteView, TemplateView, FormView
from django.contrib.auth.mixins import LoginRequiredMixin, PermissionRequiredMixin

from common.util.mixins import AjaxFormMixin
from .models import Build, BuildAction
from .forms import *
from roundabout.locations.models import Location
from roundabout.inventory.models import Inventory, Action, Deployment, DeploymentAction, InventoryDeployment
from roundabout.inventory.utils import _create_action_history
# Get the app label names from the core utility functions
from roundabout.core.utils import set_app_labels
labels = set_app_labels()

## CBV views for Deployments as part of Builds app ##

# Create Deployment for Build
class DeploymentAjaxCreateView(LoginRequiredMixin, AjaxFormMixin, CreateView):
    model = Deployment
    form_class = DeploymentStartForm
    context_object_name = 'deployment'
    template_name='builds/ajax_deployment_form.html'

    def get_context_data(self, **kwargs):
        context = super(DeploymentAjaxCreateView, self).get_context_data(**kwargs)
        if 'build_pk' in self.kwargs:
            build = Build.objects.get(id=self.kwargs['build_pk'])
        # Add Build to the context to validate date options
        context.update({
            'build': build
        })
        return context

    def get_initial(self):
        #Returns the initial data to use for forms on this view.
        initial = super(DeploymentAjaxCreateView, self).get_initial()
        if 'build_pk' in self.kwargs:
            build = Build.objects.get(id=self.kwargs['build_pk'])
            initial['build'] = build
            initial['location'] = build.location
        return initial

    def get_success_url(self):
        return reverse('builds:ajax_builds_detail', args=(self.object.build.id,))

    def form_valid(self, form):
        action_type = Action.STARTDEPLOYMENT
        action_date = form.cleaned_data['date']
        self.object = form.save()
        self.object.deployment_start_date = action_date
        self.object.save()

        # Update the Build instance to match any Deployment changes
        build = self.object.build
        build.location = self.object.location
        build.is_deployed = True
        build.save()
        # Create Build Action record for deployment
        _create_action_history(build, action_type, self.request.user)

        # Get all Inventory items on Build, match location and add Action
        inventory_items = build.inventory.all()
        for item in inventory_items:
            item.location = build.location
            item.save()
            # Call the function to create an Action history chain for this event
            _create_action_history(item, action_type, self.request.user, build)

        response = HttpResponseRedirect(self.get_success_url())

        if self.request.is_ajax():
            print(form.cleaned_data)
            data = {
                'message': "Successfully submitted form data.",
                'object_id': self.object.build.id,
                'object_type': 'builds',
                'detail_path': self.get_success_url(),
            }
            return JsonResponse(data)
        else:
            return response


class DeploymentAjaxUpdateView(LoginRequiredMixin, AjaxFormMixin, UpdateView):
    model = Deployment
    form_class = DeploymentForm
    context_object_name = 'deployment'
    template_name='builds/ajax_deployment_form.html'

    def get_context_data(self, **kwargs):
        context = super(DeploymentAjaxUpdateView, self).get_context_data(**kwargs)

        if 'action_type' in self.kwargs:
            context['action_type'] = self.kwargs['action_type']
        else:
            context['action_type'] = None

        return context

    # Custom class method to update action histories on Deployment updates
    def _update_actions(self, obj_to_update=None, action_to_update=None):
        obj_to_copy = self.object
        actions_list = [
            Action.STARTDEPLOYMENT,
            Action.DEPLOYMENTBURNIN,
            Action.DEPLOYMENTTOFIELD,
            Action.DEPLOYMENTRECOVER,
            Action.DEPLOYMENTRETIRE,
        ]

        if not obj_to_update:
            obj_to_update = self.object

        if action_to_update:
            actions_list = []
            actions_list = [action_to_update]

        actions = obj_to_update.get_actions()
        actions = actions.filter(action_type__in=actions_list)
        for action in actions:
            if action.action_type == Action.STARTDEPLOYMENT:
                action.created_at = obj_to_copy.deployment_start_date

            if action.action_type == Action.DEPLOYMENTBURNIN:
                action.created_at = obj_to_copy.deployment_burnin_date

            if action.action_type == Action.DEPLOYMENTTOFIELD:
                action.created_at = obj_to_copy.deployment_to_field_date

            if action.action_type == Action.DEPLOYMENTRECOVER:
                action.created_at = obj_to_copy.deployment_recovery_date

            if action.action_type == Action.DEPLOYMENTRETIRE:
                action.created_at = obj_to_copy.deployment_retire_date
            action.save()
        return actions

    def form_valid(self, form):
        action_type = 'deploymentdetails'
        previous_deployment = Deployment.objects.get(id=self.object.pk)
        self.object = form.save()
        self.object.build.detail = '%s Details changed.' % (self.object.deployment_number)
        self.object.build.save()
        # Create Build Action record for deployment
        build_record = _create_action_history(self.object.build, action_type, self.request.user,)
        # Update Deployment Action items to match any date changes
        self._update_actions(self.object)

        # Check all Inventory deployments associated with this Deployment
        # If deployment_to_field_date OR deployment_recovery_date matches the Build Deployment,
        # need to update those Inventory Deployments
        inventory_deployments = self.object.inventory_deployments.all()

        for inventory_deployment in inventory_deployments:
            if inventory_deployment.deployment_start_date.replace(second=0, microsecond=0) == previous_deployment.deployment_start_date.replace(second=0, microsecond=0):
                inventory_deployment.deployment_start_date = self.object.deployment_start_date
                # Update Deployment Action items to match any date changes
                self._update_actions(inventory_deployment, Action.STARTDEPLOYMENT)

            if inventory_deployment.deployment_burnin_date == previous_deployment.deployment_burnin_date:
                inventory_deployment.deployment_burnin_date = self.object.deployment_burnin_date
                # Update Deployment Action items to match any date changes
                self._update_actions(inventory_deployment, Action.DEPLOYMENTBURNIN)

            if inventory_deployment.deployment_to_field_date == previous_deployment.deployment_to_field_date:
                inventory_deployment.deployment_to_field_date = self.object.deployment_to_field_date
                # Update Deployment Action items to match any date changes
                self._update_actions(inventory_deployment, Action.DEPLOYMENTTOFIELD)

            if inventory_deployment.deployment_recovery_date == previous_deployment.deployment_recovery_date:
                inventory_deployment.deployment_recovery_date = self.object.deployment_recovery_date
                # Update Deployment Action items to match any date changes
                self._update_actions(inventory_deployment, Action.DEPLOYMENTRECOVER)

            if inventory_deployment.deployment_retire_date == previous_deployment.deployment_retire_date:
                inventory_deployment.deployment_retire_date = self.object.deployment_retire_date
                # Update Deployment Action items to match any date changes
                self._update_actions(inventory_deployment, Action.DEPLOYMENTRETIRE)

            inventory_deployment.save()

        if self.request.is_ajax():
            data = {
                'message': "Successfully submitted form data.",
                'object_id': self.object.build.id,
                'object_type': self.object.build.get_object_type(),
                'detail_path': self.get_success_url(),
            }
            return JsonResponse(data)
        else:
            return response

    def get_success_url(self):
        return reverse('builds:ajax_builds_detail', args=(self.object.build.id,))


class DeploymentAjaxActionView(DeploymentAjaxUpdateView):

    def get_context_data(self, **kwargs):
        context = super(DeploymentAjaxActionView, self).get_context_data(**kwargs)
        latest_action_record = self.object.build.get_actions().filter(deployment=self.object).first()

        context.update({
            'latest_action_record': latest_action_record
        })
        return context

    def get_form_class(self):
        ACTION_FORMS = {
            "deploymentburnin" : DeploymentActionBurninForm,
            "deploymenttofield" : DeploymentActionDeployForm,
            "deploymentrecover" : DeploymentActionRecoverForm,
            "deploymentretire" : DeploymentActionRetireForm,
            "deploymentdetails" : DeploymentActionDetailsForm,
        }
        action_type = self.kwargs['action_type']
        form_class_name = ACTION_FORMS[action_type]

        return form_class_name

    def form_valid(self, form):
        self.object = form.save()
        action_type = self.kwargs['action_type']
        action_date = form.cleaned_data['date']
        # Set Detail and action_type variables
        if action_type == Action.DEPLOYMENTBURNIN:
            self.object.detail = '%s Burn In initiated at %s. ' % (self.object.deployment_number, self.object.location)
            self.object.deployment_burnin_date = action_date
        if action_type == Action.DEPLOYMENTTOFIELD:
            self.object.detail = '%s Deployed to Field: %s. ' % (self.object.deployment_number, self.object.location)
            self.object.deployment_to_field_date = action_date
<<<<<<< HEAD
=======
            self.object.deployed_location = self.object.location
>>>>>>> d9bdbff6
        if action_type == Action.DEPLOYMENTRECOVER:
            self.object.detail = '%s Recovered to: %s. ' % (self.object.deployment_number, self.object.location)
            self.object.deployment_recovery_date = action_date
        if action_type == Action.DEPLOYMENTRETIRE:
            self.object.detail = '%s Ended.' % (self.object.deployment_number)
            self.object.deployment_retire_date = action_date
<<<<<<< HEAD

        self.object = form.save()

        # If Deploying to Sea, update Location and add Details Action record
        if action_type == Action.DEPLOYMENTTOFIELD:
            self.object.detail =  self.object.detail + '<br> Latitude: ' + str(self.object.latitude) + '<br> Longitude: ' + str(self.object.longitude) + '<br> Depth: ' + str(self.object.depth)
            self.object.deployed_location = self.object.location
            self.object.save()
=======
        self.object.save()
>>>>>>> d9bdbff6

        # Update Build location, create Action Record
        build = self.object.build
        build.detail = self.object.detail

        # If action_type is not "retire", update Build location
        if action_type != 'deploymentretire':
            build.location = self.object.location

        # If action_type is "retire", update Build deployment status
        if action_type == 'deploymentretire':
            build.is_deployed = False

        build.save()
        # Create Build Action record for deployment
        build_record = _create_action_history(build, action_type, self.request.user, None, '', action_date)

        """
        # Create automatic Snapshot when Deployed to Sea or Recovered
        if action_type == 'deploy' or action_type == 'recover':
            # Create a Snapshot when Deployment is Deployed
            deployment = self.object
            base_location = Location.objects.get(root_type='Snapshots')
            inventory_items = deployment.inventory.all()

            snapshot = DeploymentSnapshot.objects.create(deployment=deployment,
                                                         location=base_location,
                                                         snapshot_location=deployment.location,
                                                         notes=self.object.detail,
                                                         created_at=action_date, )

            # Now create Inventory Item Snapshots with make_tree_copy function for Deployment Snapshot
            for item in inventory_items:
                if item.is_root_node():
                    make_tree_copy(item, base_location, snapshot, item.parent)
        """

        # Get all Inventory items on Build, match location and add Actions
        inventory_items = build.inventory.all()
        detail = build_record.get_action_type_display()
        cruise = None
        deployment_type = 'build_deployment'

        if action_type ==  Action.DEPLOYMENTTOFIELD:
            cruise = self.object.cruise_deployed
        elif action_type ==  Action.DEPLOYMENTRECOVER:
            cruise = self.object.cruise_recovered

        for item in inventory_items:
            item.location = build.location
            item.save()
            _create_action_history(item, action_type, self.request.user, build, '', action_date)

        response = HttpResponseRedirect(self.get_success_url())

        if self.request.is_ajax():
            print(form.cleaned_data)
            data = {
                'message': "Successfully submitted form data.",
                'object_id': build.id,
                'location_id': self.object.location.id,
                'object_type': 'builds',
                'detail_path': self.get_success_url(),
            }
            return JsonResponse(data)
        else:
            return response<|MERGE_RESOLUTION|>--- conflicted
+++ resolved
@@ -252,28 +252,14 @@
         if action_type == Action.DEPLOYMENTTOFIELD:
             self.object.detail = '%s Deployed to Field: %s. ' % (self.object.deployment_number, self.object.location)
             self.object.deployment_to_field_date = action_date
-<<<<<<< HEAD
-=======
             self.object.deployed_location = self.object.location
->>>>>>> d9bdbff6
         if action_type == Action.DEPLOYMENTRECOVER:
             self.object.detail = '%s Recovered to: %s. ' % (self.object.deployment_number, self.object.location)
             self.object.deployment_recovery_date = action_date
         if action_type == Action.DEPLOYMENTRETIRE:
             self.object.detail = '%s Ended.' % (self.object.deployment_number)
             self.object.deployment_retire_date = action_date
-<<<<<<< HEAD
-
-        self.object = form.save()
-
-        # If Deploying to Sea, update Location and add Details Action record
-        if action_type == Action.DEPLOYMENTTOFIELD:
-            self.object.detail =  self.object.detail + '<br> Latitude: ' + str(self.object.latitude) + '<br> Longitude: ' + str(self.object.longitude) + '<br> Depth: ' + str(self.object.depth)
-            self.object.deployed_location = self.object.location
-            self.object.save()
-=======
         self.object.save()
->>>>>>> d9bdbff6
 
         # Update Build location, create Action Record
         build = self.object.build
