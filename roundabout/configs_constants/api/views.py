--- conflicted
+++ resolved
@@ -19,16 +19,11 @@
 # If not, see <http://www.gnu.org/licenses/>.
 """
 
-from rest_framework import viewsets
 from rest_framework.permissions import IsAuthenticated
 
-<<<<<<< HEAD
-=======
 from roundabout.core.api.views import FlexModelViewSet
-from ..models import *
->>>>>>> 51ae0b94
+from .filters import *
 from .serializers import *
-from .filters import *
 
 
 class ConfigEventViewSet(FlexModelViewSet):
