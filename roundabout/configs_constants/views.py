--- conflicted
+++ resolved
@@ -1051,81 +1051,3 @@
 
     def get_success_url(self):
         return reverse_lazy('assemblies:ajax_assemblyparts_detail', args=(self.object.assembly_part.id, ))
-<<<<<<< HEAD
-
-
-# Swap reviewers to approvers
-def event_configdefault_approve(request, pk, user_pk):
-    event = ConfigDefaultEvent.objects.get(id=pk)
-    user = User.objects.get(id=user_pk)
-    reviewers = event.user_draft.all()
-    if user in reviewers:
-        event.user_draft.remove(user)
-        event.user_approver.add(user)
-        _create_action_history(event, Action.REVIEWAPPROVE, user)
-    if len(event.user_draft.all()) == 0:
-        event.approved = True
-        _create_action_history(event, Action.EVENTAPPROVE, user)
-    event.save()
-    data = {'approved':event.approved}
-    return JsonResponse(data)
-
-
-# Swap reviewers to approvers
-def event_constdefault_approve(request, pk, user_pk):
-    event = ConstDefaultEvent.objects.get(id=pk)
-    user = User.objects.get(id=user_pk)
-    reviewers = event.user_draft.all()
-    if user in reviewers:
-        event.user_draft.remove(user)
-        event.user_approver.add(user)
-        _create_action_history(event, Action.REVIEWAPPROVE, user)
-    if len(event.user_draft.all()) == 0:
-        event.approved = True
-        _create_action_history(event, Action.EVENTAPPROVE, user)
-    event.save()
-    data = {'approved':event.approved}
-    return JsonResponse(data)
-
-# Swap reviewers to approvers
-def event_value_approve(request, pk, user_pk):
-    event = ConfigEvent.objects.get(id=pk)
-    user = User.objects.get(id=user_pk)
-    reviewers = event.user_draft.all()
-    approvers = event.user_approver.all()
-    if user in reviewers:
-        event.user_draft.remove(user)
-        event.user_approver.add(user)
-        _create_action_history(event, Action.REVIEWAPPROVE, user)
-    elif user in approvers:
-        event.user_approver.remove(user)
-        event.user_draft.add(user)
-        _create_action_history(event, Action.REVIEWUNAPPROVE, user)
-    if len(event.user_draft.all()) == 0:
-        event.approved = True
-        _create_action_history(event, Action.EVENTAPPROVE, user)
-    else:
-        _create_action_history(event, Action.EVENTUNAPPROVE, user)
-    event.save()
-    all_reviewed = user_ccc_reviews(event, user)
-    data = {'approved':event.approved, 'all_reviewed':all_reviewed}
-    return JsonResponse(data)
-
-
-# Swap reviewers to approvers
-def event_configname_approve(request, pk, user_pk):
-    event = ConfigNameEvent.objects.get(id=pk)
-    user = User.objects.get(id=user_pk)
-    reviewers = event.user_draft.all()
-    if user in reviewers:
-        event.user_draft.remove(user)
-        event.user_approver.add(user)
-        _create_action_history(event, Action.REVIEWAPPROVE, user)
-    if len(event.user_draft.all()) == 0:
-        event.approved = True
-        _create_action_history(event, Action.EVENTAPPROVE, user)
-    event.save()
-    data = {'approved':event.approved}
-    return JsonResponse(data)
-=======
->>>>>>> 3c3d394e
