"""
# Copyright (C) 2019-2020 Woods Hole Oceanographic Institution
#
# This file is part of the Roundabout Database project ("RDB" or
# "ooicgsn-roundabout").
#
# ooicgsn-roundabout is free software: you can redistribute it and/or modify
# it under the terms of the GNU General Public License as published by
# the Free Software Foundation, either version 2 of the License, or
# (at your option) any later version.
#
# ooicgsn-roundabout is distributed in the hope that it will be useful,
# but WITHOUT ANY WARRANTY; without even the implied warranty of
# MERCHANTABILITY or FITNESS FOR A PARTICULAR PURPOSE.  See the
# GNU General Public License for more details.
#
# You should have received a copy of the GNU General Public License
# along with ooicgsn-roundabout in the COPYING.md file at the project root.
# If not, see <http://www.gnu.org/licenses/>.
"""

from django import forms
from .models import CoefficientName, CoefficientValueSet, CalibrationEvent, CoefficientValue, CoefficientNameEvent
from roundabout.inventory.models import Inventory
from roundabout.parts.models import Part
from roundabout.users.models import User
from decimal import Decimal
from django.forms.models import inlineformset_factory, BaseInlineFormSet
from bootstrap_datepicker_plus import DatePickerInput
from sigfig import round
from django.core.exceptions import ValidationError
from django.utils.translation import gettext_lazy as _

# Event form
# Inputs: Effective Date and Approval
class CalibrationEventForm(forms.ModelForm):
    class Meta:
        model = CalibrationEvent
        fields = ['calibration_date','user_draft']
        labels = {
            'calibration_date': 'Calibration Date',
            'user_draft': 'Reviewers'
        }
        widgets = {
            'calibration_date': DatePickerInput(
                options={
                    "format": "MM/DD/YYYY",
                    "showClose": True,
                    "showClear": True,
                    "showTodayButton": True,
                }
            ),
            'user_draft': forms.SelectMultiple()
        }

    def __init__(self, *args, **kwargs):
        super(CalibrationEventForm, self).__init__(*args, **kwargs)
        self.fields['user_draft'].queryset = User.objects.all().exclude(groups__name__in=['inventory only']).order_by('username')

    def clean_user_draft(self):
        user_draft = self.cleaned_data.get('user_draft')
        return user_draft

    def save(self, commit = True):
        event = super(CalibrationEventForm, self).save(commit = False)
        if commit:
            event.save()
            if event.user_approver.exists():
                for user in event.user_approver.all():
                    event.user_draft.add(user)
                    event.user_approver.remove(user)
            event.save()
            return event


# CoefficientName Event form
# Inputs: Reviewers
class CoefficientNameEventForm(forms.ModelForm):
    class Meta:
        model = CoefficientNameEvent
        fields = ['user_draft']
        labels = {
            'user_draft': 'Reviewers'
        }
        widgets = {
            'user_draft': forms.SelectMultiple()
        }

    def __init__(self, *args, **kwargs):
        super(CoefficientNameEventForm, self).__init__(*args, **kwargs)
        self.fields['user_draft'].queryset = User.objects.all().exclude(groups__name__in=['inventory only']).order_by('username')

    def clean_user_draft(self):
        user_draft = self.cleaned_data.get('user_draft')
        return user_draft

    def save(self, commit = True):
        event = super(CoefficientNameEventForm, self).save(commit = False)
        if commit:
            event.save()
            if event.user_approver.exists():
                for user in event.user_approver.all():
                    event.user_draft.add(user)
                    event.user_approver.remove(user)
            event.save()
            return event



# CoefficientValueSet form
# Inputs: Coefficient values and notes per Part Calibration
class CoefficientValueSetForm(forms.ModelForm):
    class Meta:
        model = CoefficientValueSet
        fields = ['coefficient_name','value_set', 'notes']
        labels = {
            'coefficient_name': 'Calibration Name',
            'value_set': 'Calibration Coefficient(s)',
            'notes': 'Additional Notes'
        }
        widgets = {
            'coefficient_name': forms.Select(
                attrs = {
                    'readonly': True,
                    'style': 'cursor: not-allowed; pointer-events: none; background-color: #d5dfed;'
                }
            ),
            'value_set': forms.Textarea(
                attrs = {
                    'style': 'white-space: nowrap'
                }
            )
        }

    def __init__(self, *args, **kwargs):
        if 'inv_id' in kwargs:
            self.inv_id = kwargs.pop('inv_id')
        super(CoefficientValueSetForm, self).__init__(*args, **kwargs)
        if hasattr(self, 'inv_id'):
            inv_inst = Inventory.objects.get(id = self.inv_id)
            self.instance.cal_dec_places = inv_inst.part.cal_dec_places
            self.instance.part = inv_inst.part

    def clean_value_set(self):
        raw_set = self.cleaned_data.get('value_set')
        coefficient_name = self.cleaned_data.get('coefficient_name')
        try:
            cal_obj = CoefficientName.objects.get(coeff_name_event = self.instance.part.coefficient_name_events.first(), calibration_name = coefficient_name)
            set_type =  cal_obj.value_set_type
        except:
            raise ValidationError(
                _('Unable to query selected Calibration instance'),
            )
        else:
            return validate_coeff_vals(self.instance, set_type, raw_set)

    def save(self, commit = True):
        value_set = super(CoefficientValueSetForm, self).save(commit = False)
        if commit:
            value_set.save()
            parse_valid_coeff_vals(value_set)
            return value_set


# CalibrationName Form
# Inputs: Name, Input Type, Significant Figures
class CoefficientNameForm(forms.ModelForm):
    class Meta:
        model = CoefficientName
        fields = ['calibration_name', 'value_set_type', 'sigfig_override', 'deprecated']
        labels = {
            'calibration_name': 'Name',
            'value_set_type': 'Type',
            'sigfig_override': 'Significant Figures',
            'deprecated': 'Deprecated'
<<<<<<< HEAD
=======
        }
        widgets = {
            'deprecated': forms.CheckboxInput()
>>>>>>> fc5197db
        }
        widgets = {
            'deprecated': forms.CheckboxInput() 
        }

    def __init__(self, *args, **kwargs):
        super(CoefficientNameForm, self).__init__(*args, **kwargs)
        if self.instance.deprecated:
            self.fields['calibration_name'].widget.attrs.update(
                {
                    'readonly': True,
                    'style': 'cursor: not-allowed; pointer-events: none; background-color: #d5dfed;'
                }
            )

    def __init__(self, *args, **kwargs):
        super(CoefficientNameForm, self).__init__(*args, **kwargs)
        if self.instance.deprecated:
            self.fields['calibration_name'].widget.attrs.update(
                {
                    'readonly': True,
                    'style': 'cursor: not-allowed; pointer-events: none; background-color: #d5dfed;'
                }
            )

    def clean_sigfig_override(self):
        raw_sigfig = self.cleaned_data.get('sigfig_override')
        try:
            assert 0 <= raw_sigfig <= 20
        except:
            raise ValidationError(
                    _('Input must be between 0 and 20.')
                )
        else:
            return raw_sigfig


# CoefficientValue form
# Inputs: Coefficient values, significant figures, and notation format per CoefficientValueSet
class CoefficientValueForm(forms.ModelForm):
    class Meta:
        model = CoefficientValue
        fields = ['value','sigfig', 'notation_format', 'original_value']
        labels = {
            'original_value': 'Coefficient Value',
            'sigfig': 'Significant Digits',
            'notation_format': 'Notation Format'
        }
        widgets = {
            'original_value': forms.TextInput(
                attrs = {
                    'readonly': True,
                    'style': 'cursor: not-allowed; background-color: #d5dfed;'
                }
            )
        }

    def __init__(self, *args, **kwargs):
        if 'valset_id' in kwargs:
            self.valset_id = kwargs.pop('valset_id')
        super(CoefficientValueForm, self).__init__(*args, **kwargs)
        if hasattr(self, 'valset_id'):
            valset_inst = CoefficientValueSet.objects.get(id = self.valset_id)
            self.instance.part_dec_places = valset_inst.calibration_event.inventory.part.cal_dec_places

    def clean_value(self):
        val = self.cleaned_data.get('value')
        return val

    def clean_original_value(self):
        orig_val = self.cleaned_data.get('original_value')
        return orig_val

    def save(self, commit = True):
        coeff_val_inst = super(CoefficientValueForm, self).save(commit = False)
        coeff_val_inst.value = round(
            coeff_val_inst.original_value,
            sigfigs = coeff_val_inst.sigfig,
            notation = coeff_val_inst.notation_format
        )
        coeff_val_inst.save()
        return coeff_val_inst


# Calibration Copy Form
# Inputs: Part
class CalPartCopyForm(forms.Form):
    part_select = forms.ModelChoiceField(
        queryset = Part.objects.filter(part_type__ccc_toggle=True),
        required=False,
        label = 'Copy Calibrations from Part'
    )

    def __init__(self, *args, **kwargs):
        self.part_id = kwargs.pop('part_id')
        super(CalPartCopyForm, self).__init__(*args, **kwargs)
        self.fields['part_select'].queryset = Part.objects.filter(part_type__ccc_toggle=True,coefficient_name_events__gt=0).exclude(id__in=str(self.part_id))

    def clean_part_select(self):
        part_select = self.cleaned_data.get('part_select')
        to_part = Part.objects.get(id=self.part_id)
        if part_select is not None:
            validate_part_select(to_part, part_select)
        return part_select

    def save(self):
        part_select = self.cleaned_data.get('part_select')
        if self.has_changed():
            copy_to_id = self.part_id
            copy_from_id = part_select.id
            copy_calibrations(copy_to_id, copy_from_id)
        return part_select


# Coefficient ValueSet form instance generator for CalibrationEvents
EventValueSetFormset = inlineformset_factory(
    CalibrationEvent,
    CoefficientValueSet,
    form=CoefficientValueSetForm,
    fields=('coefficient_name', 'value_set', 'notes'),
    extra=0,
    can_delete=True
)

# Coefficient Name form instance generator for Parts
PartCalNameFormset = inlineformset_factory(
<<<<<<< HEAD
    CoefficientNameEvent, 
    CoefficientName, 
    form=CoefficientNameForm, 
    fields=('calibration_name', 'value_set_type', 'sigfig_override', 'deprecated'), 
    extra=1, 
=======
    CoefficientNameEvent,
    CoefficientName,
    form=CoefficientNameForm,
    fields=('calibration_name', 'value_set_type', 'sigfig_override', 'deprecated'),
    extra=1,
>>>>>>> fc5197db
    can_delete=True
)

# Coefficient Value form instance generator for CoefficientValueSets
ValueSetValueFormset = inlineformset_factory(
    CoefficientValueSet,
    CoefficientValue,
    form=CoefficientValueForm,
    fields=('original_value', 'sigfig', 'notation_format'),
    extra=0,
    can_delete=True
)

# Validator for 1-D, comma-separated Coefficient value arrays
def validate_coeff_array(coeff_1d_array, valset_inst, val_set_index = 0, filename = '', cal_name = ''):
    error_row_index = val_set_index + 1
    for idx, val in enumerate(coeff_1d_array):
        val = val.strip()
        error_col_index = idx + 1
        try:
            rounded_coeff_val = round(val)
        except:
            raise ValidationError(
                _('File: %(filename)s, Calibration Name: %(cal_name)s, Row: %(row)s, Column: %(column)s, %(value)s is an invalid Number. Please enter a valid Number (Digits + 1 optional decimal point).'),
                params={'row': error_row_index, 'value': val, 'column': error_col_index, 'filename': filename, 'cal_name': cal_name},
            )
        else:
            coeff_dec_places = rounded_coeff_val[::-1].find('.')
            try:
                assert coeff_dec_places <= valset_inst.cal_dec_places
            except:
                raise ValidationError(
                    _('File: %(filename)s, Calibration Name: %(cal_name)s, Row: %(row)s, Column: %(column)s, %(value)s Exceeded Instrument %(dec_places)s-digit decimal place maximum.'),
                    params={'row': error_row_index, 'dec_places': valset_inst.cal_dec_places, 'value': val, 'column': error_col_index, 'filename': filename, 'cal_name': cal_name},
                )
            else:
                try:
                    digits_only = rounded_coeff_val.replace('-','').replace('.','')
                    assert len(digits_only) <= 32
                except:
                    raise ValidationError(
<<<<<<< HEAD
                        _('File: %(filename)s, Calibration Name: %(cal_name)s, Row: %(row)s, Column: %(column)s, %(value)s Exceeded 32-digit max length'),
=======
                        _('File: %(filename)s, Calibration Name: %(cal_name)s, Row: %(row)s, Column: %(column)s, %(value)s Exceeded 20-digit max length'),
>>>>>>> fc5197db
                        params={'row': error_row_index, 'column': error_col_index, 'value': val, 'filename': filename, 'cal_name': cal_name},
                    )
                else:
                    continue


# Validator for Coefficient values within a CoefficientValueSet
# Checks for numeric-type, part-based decimal place limit, number of digits limit
# Displays array index/value of invalid input
<<<<<<< HEAD
def validate_coeff_vals(valset_inst, set_type, coeff_val_set, filename = '', cal_name = ''):  
=======
def validate_coeff_vals(valset_inst, set_type, coeff_val_set, filename = '', cal_name = ''):
>>>>>>> fc5197db
    if set_type == 'sl':
        try:
            coeff_batch = coeff_val_set.split(',')
            assert len(coeff_batch) == 1
        except:
            raise ValidationError(
                _('More than 1 value associated with Single input type')
            )
        else:
            validate_coeff_array(coeff_batch, valset_inst, 0, filename, cal_name)
            return coeff_val_set

    elif set_type == '1d':
        try:
            coeff_batch = coeff_val_set.split(',')
        except:
            raise ValidationError(
                _('Unable to parse 1D array')
            )
        else:
            validate_coeff_array(coeff_batch, valset_inst, 0, filename, cal_name)
            return coeff_val_set

    elif set_type == '2d':
        try:
            coeff_2d_array = coeff_val_set.splitlines()
        except:
            raise ValidationError(
                _('Unable to parse 2D array')
            )
        else:
            for row_index, row_set in enumerate(coeff_2d_array):
                coeff_1d_array = row_set.split(',')
                validate_coeff_array(coeff_1d_array, valset_inst, row_index, filename, cal_name)
    return coeff_val_set


# Parses Coefficient Value notation
def find_notation(val):
    notation = 'std'
    val = val.lower()
    if ( 'e' in val ):
        notation = 'sci'
    return notation


# Parses Coefficient Value significant digits
def find_sigfigs(val):
    stripped_val = val.lower().replace('.','').replace('-','').strip('0')
    val_e_split = stripped_val.split('e')[0]
    sig_count = len(val_e_split)
    return sig_count



# Generate array of Coefficient Value instances to bulk upload into the DB
def parse_coeff_1d_array(coeff_1d_array, value_set_instance, row_index = 0):
    coeff_batch = []
    for idx, val in enumerate(coeff_1d_array):
        val = val.strip()
        notation = find_notation(val)
        sigfig = find_sigfigs(val)
        coeff_val_obj = CoefficientValue(
            coeff_value_set = value_set_instance,
            value = val,
            original_value = val,
            notation_format = notation,
            sigfig = sigfig,
            row = row_index
        )
        coeff_batch.append(coeff_val_obj)

    return coeff_batch


# Creates Coefficient value model instances for a valid CoefficientValueSet
def parse_valid_coeff_vals(value_set_instance):
    set_type = value_set_instance.coefficient_name.value_set_type
    coeff_vals = CoefficientValue.objects.filter(coeff_value_set = value_set_instance)
    coeff_batch = []
    if coeff_vals:
        coeff_vals.delete()
    if set_type  == 'sl' or set_type  == '1d':
        coeff_1d_array = value_set_instance.value_set.split(',')
        coeff_batch = parse_coeff_1d_array(coeff_1d_array, value_set_instance)
        CoefficientValue.objects.bulk_create(coeff_batch)
    elif set_type == '2d':
        val_array = []
        coeff_2d_array = value_set_instance.value_set.splitlines()
        for val_set_index, val_set in enumerate(coeff_2d_array):
            coeff_1d_array = val_set.split(',')
            parsed_batch = parse_coeff_1d_array(coeff_1d_array, value_set_instance, val_set_index)
            CoefficientValue.objects.bulk_create(parsed_batch)
    return value_set_instance


# Copy all CoefficientNames across Parts
def copy_calibrations(to_id, from_id):
    to_part = Part.objects.get(id=to_id)
    from_part = Part.objects.get(id=from_id)
    if from_part.coefficient_name_events.exists():
        from_coeff_event = from_part.coefficient_name_events.first()
        to_coeff_event = to_part.coefficient_name_events.first()
        for name in from_coeff_event.coefficient_names.all():
            CoefficientName.objects.create(
                calibration_name = name.calibration_name,
                value_set_type = name.value_set_type,
                sigfig_override = name.sigfig_override,
                part = to_part,
                coeff_name_event=to_coeff_event,
            )

# Validator for Part Calibration Copy
# When a Part is selected, from which to copy Calibration Names into another Part, the function checks if duplicate Names exist between the two Parts in question.
def validate_part_select(to_part, from_part):
    if to_part.coefficient_name_events.exists():
        to_names = [name.calibration_name for name in to_part.coefficient_name_events.first().coefficient_names.all()]
    else:
        to_names = []
    if from_part.coefficient_name_events.exists():
        from_names = [name.calibration_name for name in from_part.coefficient_name_events.first().coefficient_names.all()]
    else:
        from_names = []
    try:
        assert not any(from_name in to_names for from_name in from_names)
    except:
        raise ValidationError(
            _('Duplicate Calibration Names exist between Parts. Please select Part with unique Calibration Names.')
        )
    else:
        pass<|MERGE_RESOLUTION|>--- conflicted
+++ resolved
@@ -173,26 +173,10 @@
             'value_set_type': 'Type',
             'sigfig_override': 'Significant Figures',
             'deprecated': 'Deprecated'
-<<<<<<< HEAD
-=======
         }
         widgets = {
             'deprecated': forms.CheckboxInput()
->>>>>>> fc5197db
-        }
-        widgets = {
-            'deprecated': forms.CheckboxInput() 
-        }
-
-    def __init__(self, *args, **kwargs):
-        super(CoefficientNameForm, self).__init__(*args, **kwargs)
-        if self.instance.deprecated:
-            self.fields['calibration_name'].widget.attrs.update(
-                {
-                    'readonly': True,
-                    'style': 'cursor: not-allowed; pointer-events: none; background-color: #d5dfed;'
-                }
-            )
+        }
 
     def __init__(self, *args, **kwargs):
         super(CoefficientNameForm, self).__init__(*args, **kwargs)
@@ -305,19 +289,11 @@
 
 # Coefficient Name form instance generator for Parts
 PartCalNameFormset = inlineformset_factory(
-<<<<<<< HEAD
-    CoefficientNameEvent, 
-    CoefficientName, 
-    form=CoefficientNameForm, 
-    fields=('calibration_name', 'value_set_type', 'sigfig_override', 'deprecated'), 
-    extra=1, 
-=======
     CoefficientNameEvent,
     CoefficientName,
     form=CoefficientNameForm,
     fields=('calibration_name', 'value_set_type', 'sigfig_override', 'deprecated'),
     extra=1,
->>>>>>> fc5197db
     can_delete=True
 )
 
@@ -359,11 +335,7 @@
                     assert len(digits_only) <= 32
                 except:
                     raise ValidationError(
-<<<<<<< HEAD
                         _('File: %(filename)s, Calibration Name: %(cal_name)s, Row: %(row)s, Column: %(column)s, %(value)s Exceeded 32-digit max length'),
-=======
-                        _('File: %(filename)s, Calibration Name: %(cal_name)s, Row: %(row)s, Column: %(column)s, %(value)s Exceeded 20-digit max length'),
->>>>>>> fc5197db
                         params={'row': error_row_index, 'column': error_col_index, 'value': val, 'filename': filename, 'cal_name': cal_name},
                     )
                 else:
@@ -373,11 +345,7 @@
 # Validator for Coefficient values within a CoefficientValueSet
 # Checks for numeric-type, part-based decimal place limit, number of digits limit
 # Displays array index/value of invalid input
-<<<<<<< HEAD
-def validate_coeff_vals(valset_inst, set_type, coeff_val_set, filename = '', cal_name = ''):  
-=======
 def validate_coeff_vals(valset_inst, set_type, coeff_val_set, filename = '', cal_name = ''):
->>>>>>> fc5197db
     if set_type == 'sl':
         try:
             coeff_batch = coeff_val_set.split(',')
