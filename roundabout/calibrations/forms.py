--- conflicted
+++ resolved
@@ -1,7 +1,7 @@
 """
 # Copyright (C) 2019-2020 Woods Hole Oceanographic Institution
 #
-# This file is part of the Roundabout Database project ("RDB" or 
+# This file is part of the Roundabout Database project ("RDB" or
 # "ooicgsn-roundabout").
 #
 # ooicgsn-roundabout is free software: you can redistribute it and/or modify
@@ -31,11 +31,11 @@
 from django.core.exceptions import ValidationError
 from django.utils.translation import gettext_lazy as _
 
-# Event form 
+# Event form
 # Inputs: Effective Date and Approval
 class CalibrationEventForm(forms.ModelForm):
     class Meta:
-        model = CalibrationEvent 
+        model = CalibrationEvent
         fields = ['calibration_date','user_draft']
         labels = {
             'calibration_date': 'Calibration Date',
@@ -44,7 +44,7 @@
         widgets = {
             'calibration_date': DatePickerInput(
                 options={
-                    "format": "MM/DD/YYYY", 
+                    "format": "MM/DD/YYYY",
                     "showClose": True,
                     "showClear": True,
                     "showTodayButton": True,
@@ -61,7 +61,7 @@
         user_draft = self.cleaned_data.get('user_draft')
         return user_draft
 
-    def save(self, commit = True): 
+    def save(self, commit = True):
         event = super(CalibrationEventForm, self).save(commit = False)
         if commit:
             event.save()
@@ -73,11 +73,11 @@
             return event
 
 
-# CoefficientName Event form 
-# Inputs: Reviewers 
+# CoefficientName Event form
+# Inputs: Reviewers
 class CoefficientNameEventForm(forms.ModelForm):
     class Meta:
-        model = CoefficientNameEvent 
+        model = CoefficientNameEvent
         fields = ['user_draft']
         labels = {
             'user_draft': 'Reviewers'
@@ -94,7 +94,7 @@
         user_draft = self.cleaned_data.get('user_draft')
         return user_draft
 
-    def save(self, commit = True): 
+    def save(self, commit = True):
         event = super(CoefficientNameEventForm, self).save(commit = False)
         if commit:
             event.save()
@@ -104,11 +104,11 @@
                     event.user_approver.remove(user)
             event.save()
             return event
-         
+
 
 
 # CoefficientValueSet form
-# Inputs: Coefficient values and notes per Part Calibration 
+# Inputs: Coefficient values and notes per Part Calibration
 class CoefficientValueSetForm(forms.ModelForm):
     class Meta:
         model = CoefficientValueSet
@@ -154,7 +154,7 @@
         else:
             return validate_coeff_vals(self.instance, set_type, raw_set)
 
-    def save(self, commit = True): 
+    def save(self, commit = True):
         value_set = super(CoefficientValueSetForm, self).save(commit = False)
         if commit:
             value_set.save()
@@ -175,7 +175,7 @@
             'deprecated': 'Deprecated'
         }
         widgets = {
-            'deprecated': forms.CheckboxInput() 
+            'deprecated': forms.CheckboxInput()
         }
 
     def __init__(self, *args, **kwargs):
@@ -236,11 +236,11 @@
         orig_val = self.cleaned_data.get('original_value')
         return orig_val
 
-    def save(self, commit = True): 
+    def save(self, commit = True):
         coeff_val_inst = super(CoefficientValueForm, self).save(commit = False)
         coeff_val_inst.value = round(
-            coeff_val_inst.original_value, 
-            sigfigs = coeff_val_inst.sigfig, 
+            coeff_val_inst.original_value,
+            sigfigs = coeff_val_inst.sigfig,
             notation = coeff_val_inst.notation_format
         )
         coeff_val_inst.save()
@@ -248,7 +248,7 @@
 
 
 # Calibration Copy Form
-# Inputs: Part 
+# Inputs: Part
 class CalPartCopyForm(forms.Form):
     part_select = forms.ModelChoiceField(
         queryset = Part.objects.filter(part_type__ccc_toggle=True),
@@ -279,31 +279,31 @@
 
 # Coefficient ValueSet form instance generator for CalibrationEvents
 EventValueSetFormset = inlineformset_factory(
-    CalibrationEvent, 
-    CoefficientValueSet, 
+    CalibrationEvent,
+    CoefficientValueSet,
     form=CoefficientValueSetForm,
-    fields=('coefficient_name', 'value_set', 'notes'), 
-    extra=0, 
+    fields=('coefficient_name', 'value_set', 'notes'),
+    extra=0,
     can_delete=True
 )
 
 # Coefficient Name form instance generator for Parts
 PartCalNameFormset = inlineformset_factory(
-    CoefficientNameEvent, 
-    CoefficientName, 
-    form=CoefficientNameForm, 
-    fields=('calibration_name', 'value_set_type', 'sigfig_override', 'deprecated'), 
-    extra=1, 
+    CoefficientNameEvent,
+    CoefficientName,
+    form=CoefficientNameForm,
+    fields=('calibration_name', 'value_set_type', 'sigfig_override', 'deprecated'),
+    extra=1,
     can_delete=True
 )
 
 # Coefficient Value form instance generator for CoefficientValueSets
 ValueSetValueFormset = inlineformset_factory(
-    CoefficientValueSet, 
-    CoefficientValue, 
+    CoefficientValueSet,
+    CoefficientValue,
     form=CoefficientValueForm,
-    fields=('original_value', 'sigfig', 'notation_format'), 
-    extra=0, 
+    fields=('original_value', 'sigfig', 'notation_format'),
+    extra=0,
     can_delete=True
 )
 
@@ -326,13 +326,8 @@
                 assert coeff_dec_places <= valset_inst.cal_dec_places
             except:
                 raise ValidationError(
-<<<<<<< HEAD
                     _('File: %(filename)s, Calibration Name: %(cal_name)s, Row: %(row)s, Column: %(column)s, %(value)s Exceeded Instrument %(dec_places)s-digit decimal place maximum.'),
                     params={'row': error_row_index, 'dec_places': valset_inst.cal_dec_places, 'value': val, 'column': error_col_index, 'filename': filename, 'cal_name': cal_name},
-=======
-                    _('Row: %(row)s, Column: %(column)s, %(value)s Exceeded %(dec_places)s-digit decimal place maximum.'),
-                    params={'row': error_row_index, 'dec_places': valset_inst.cal_dec_places, 'value': val, 'column': error_col_index},
->>>>>>> 019c2bb0
                 )
             else:
                 try:
@@ -340,13 +335,8 @@
                     assert len(digits_only) <= 32
                 except:
                     raise ValidationError(
-<<<<<<< HEAD
                         _('File: %(filename)s, Calibration Name: %(cal_name)s, Row: %(row)s, Column: %(column)s, %(value)s Exceeded 20-digit max length'),
                         params={'row': error_row_index, 'column': error_col_index, 'value': val, 'filename': filename, 'cal_name': cal_name},
-=======
-                        _('Row: %(row)s, Column: %(column)s, %(value)s Exceeded 32-digit max length'),
-                        params={'row': error_row_index, 'column': error_col_index, 'value': val},
->>>>>>> 019c2bb0
                     )
                 else:
                     continue
@@ -355,7 +345,7 @@
 # Validator for Coefficient values within a CoefficientValueSet
 # Checks for numeric-type, part-based decimal place limit, number of digits limit
 # Displays array index/value of invalid input
-def validate_coeff_vals(valset_inst, set_type, coeff_val_set, filename = '', cal_name = ''):  
+def validate_coeff_vals(valset_inst, set_type, coeff_val_set, filename = '', cal_name = ''):
     if set_type == 'sl':
         try:
             coeff_batch = coeff_val_set.split(',')
@@ -400,7 +390,7 @@
     if ( 'e' in val ):
         notation = 'sci'
     return notation
-   
+
 
 # Parses Coefficient Value significant digits
 def find_sigfigs(val):
@@ -419,7 +409,7 @@
         notation = find_notation(val)
         sigfig = find_sigfigs(val)
         coeff_val_obj = CoefficientValue(
-            coeff_value_set = value_set_instance, 
+            coeff_value_set = value_set_instance,
             value = val,
             original_value = val,
             notation_format = notation,
@@ -485,5 +475,5 @@
         raise ValidationError(
             _('Duplicate Calibration Names exist between Parts. Please select Part with unique Calibration Names.')
         )
-    else: 
+    else:
         pass