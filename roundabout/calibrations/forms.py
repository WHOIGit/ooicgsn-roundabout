--- conflicted
+++ resolved
@@ -326,13 +326,8 @@
                 assert coeff_dec_places <= valset_inst.cal_dec_places
             except:
                 raise ValidationError(
-<<<<<<< HEAD
                     _('File: %(filename)s, Calibration Name: %(cal_name)s, Row: %(row)s, Column: %(column)s, %(value)s Exceeded Instrument %(dec_places)s-digit decimal place maximum.'),
                     params={'row': error_row_index, 'dec_places': valset_inst.cal_dec_places, 'value': val, 'column': error_col_index, 'filename': filename, 'cal_name': cal_name},
-=======
-                    _('Row: %(row)s, Column: %(column)s, %(value)s Exceeded %(dec_places)s-digit decimal place maximum.'),
-                    params={'row': error_row_index, 'dec_places': valset_inst.cal_dec_places, 'value': val, 'column': error_col_index},
->>>>>>> bbff0537
                 )
             else:
                 try:
@@ -340,13 +335,8 @@
                     assert len(digits_only) <= 32
                 except:
                     raise ValidationError(
-<<<<<<< HEAD
-                        _('File: %(filename)s, Calibration Name: %(cal_name)s, Row: %(row)s, Column: %(column)s, %(value)s Exceeded 20-digit max length'),
+                        _('File: %(filename)s, Calibration Name: %(cal_name)s, Row: %(row)s, Column: %(column)s, %(value)s Exceeded 32-digit max length'),
                         params={'row': error_row_index, 'column': error_col_index, 'value': val, 'filename': filename, 'cal_name': cal_name},
-=======
-                        _('Row: %(row)s, Column: %(column)s, %(value)s Exceeded 32-digit max length'),
-                        params={'row': error_row_index, 'column': error_col_index, 'value': val},
->>>>>>> bbff0537
                     )
                 else:
                     continue
