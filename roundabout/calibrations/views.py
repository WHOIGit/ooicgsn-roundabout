from django.shortcuts import render
from django.http import HttpResponse, HttpResponseRedirect, JsonResponse
from django.contrib.auth.mixins import LoginRequiredMixin, PermissionRequiredMixin
from django.views.generic import CreateView, UpdateView, DeleteView, DetailView
from .models import CoefficientName, CalibrationEvent, CoefficientValueSet
from .forms import CalibrationEventForm, EventValueSetFormset, CoefficientValueForm, CoefficientValueSetForm, ValueSetValueFormset, CoefficientNameForm, PartCalNameFormset
from common.util.mixins import AjaxFormMixin
from django.urls import reverse, reverse_lazy
from roundabout.parts.models import Part
from roundabout.parts.forms import PartForm
from roundabout.users.models import User
from roundabout.inventory.models import Inventory
from django.core import validators
from sigfig import round
from django.core.exceptions import ValidationError
from django.utils.translation import gettext_lazy as _
<<<<<<< HEAD
import csv
import zipfile,io
from os.path import splitext
=======
from django.forms.models import inlineformset_factory, BaseInlineFormSet
>>>>>>> 5b1133ae

# Handles creation of Calibration Events, Names,and Coefficients
class EventValueSetAdd(LoginRequiredMixin, AjaxFormMixin, CreateView):
    model = CalibrationEvent
    form_class = CalibrationEventForm
    context_object_name = 'event_template'
    template_name='calibrations/event_valueset_form.html'

    def get(self, request, *args, **kwargs):
        self.object = None
        inv_inst = Inventory.objects.get(id=self.kwargs['pk'])
        cal_names = CoefficientName.objects.filter(part=inv_inst.part)
        form_class = self.get_form_class()
        form = self.get_form(form_class)
<<<<<<< HEAD
        event_valueset_form = EventValueSetFormset(
            instance=self.object,
=======
        EventValueSetAddFormset = inlineformset_factory(
            CalibrationEvent, 
            CoefficientValueSet, 
            form=CoefficientValueSetForm,
            fields=('coefficient_name', 'value_set', 'notes'), 
            extra=len(cal_names), 
            can_delete=True
        )
        event_valueset_form = EventValueSetAddFormset(
            instance=self.object, 
>>>>>>> 5b1133ae
            form_kwargs={'inv_id': self.kwargs['pk']}
        )
        for idx,name in enumerate(cal_names):
            event_valueset_form.forms[idx].initial = {'coefficient_name': name}
        return self.render_to_response(
            self.get_context_data(
                form=form,
                event_valueset_form=event_valueset_form
            )
        )

    def post(self, request, *args, **kwargs):
        self.object = None
        form_class = self.get_form_class()
        form = self.get_form(form_class)
        event_valueset_form = EventValueSetFormset(
            self.request.POST,
            instance=self.object,
            form_kwargs={'inv_id': self.kwargs['pk']}
        )
        if (form.is_valid() and event_valueset_form.is_valid()):
            return self.form_valid(form, event_valueset_form)
        return self.form_invalid(form, event_valueset_form)

    def form_valid(self, form, event_valueset_form):
        inv_inst = Inventory.objects.get(id=self.kwargs['pk'])
        form.instance.inventory = inv_inst
        form.save()
        if form.cleaned_data['user_draft'].exists():
            draft_users = form.cleaned_data['user_draft']
            for user in draft_users:
                form.instance.user_draft.add(user)
        self.object = form.save()
        event_valueset_form.instance = self.object
        event_valueset_form.save()
        response = HttpResponseRedirect(self.get_success_url())
        if self.request.is_ajax():
            data = {
                'message': "Successfully submitted form data.",
                'object_id': self.object.id,
                'object_type': self.object.get_object_type(),
                'detail_path': self.get_success_url(),
            }
            return JsonResponse(data)
        else:
            return response

    def form_invalid(self, form, event_valueset_form):
        if self.request.is_ajax():
            if form.errors:
                data = form.errors
                return JsonResponse(data, status=400)
            elif event_valueset_form.errors:
                print('coeffcreateform errors')
                data = event_valueset_form.errors
                return JsonResponse(data, status=400, safe=False)
        else:
            return self.render_to_response(
                self.get_context_data(
                    form=form,
                    event_valueset_form=event_valueset_form,
                    form_errors=form_errors
                )
            )

    def get_success_url(self):
        return reverse('inventory:ajax_inventory_detail', args=(self.kwargs['pk'], ))

# Handles updating of Calibration Events, Names, and Coefficients
class EventValueSetUpdate(LoginRequiredMixin, PermissionRequiredMixin, AjaxFormMixin, UpdateView):
    model = CalibrationEvent
    form_class = CalibrationEventForm
    context_object_name = 'event_template'
    template_name='calibrations/event_valueset_form.html'
    permission_required = 'calibrations.add_calibrationevent'
    redirect_field_name = 'home'

    def get(self, request, *args, **kwargs):
        self.object = self.get_object()
        form_class = self.get_form_class()
        form = self.get_form(form_class)
        event_valueset_form = EventValueSetFormset(
            instance=self.object,
            form_kwargs={'inv_id': self.object.inventory.id}
        )
        return self.render_to_response(
            self.get_context_data(
                form=form,
                event_valueset_form=event_valueset_form
            )
        )

    def post(self, request, *args, **kwargs):
        self.object = self.get_object()
        form_class = self.get_form_class()
        form = self.get_form(form_class)
        event_valueset_form = EventValueSetFormset(
            self.request.POST,
            instance=self.object,
            form_kwargs={'inv_id': self.object.inventory.id}
        )
        if (form.is_valid() and event_valueset_form.is_valid()):
            return self.form_valid(form, event_valueset_form)
        return self.form_invalid(form, event_valueset_form)

    def form_valid(self, form, event_valueset_form):
        inv_inst = Inventory.objects.get(id=self.object.inventory.id)
        form.instance.inventory = inv_inst
        form.instance.approved = False
        if form.cleaned_data['user_draft'].exists():
            draft_users = form.cleaned_data['user_draft']
            form.instance.user_draft.clear()
            for user in draft_users:
                form.instance.user_draft.add(user)
                form.instance.user_approver.remove(user)
        self.object = form.save()
        event_valueset_form.instance = self.object
        event_valueset_form.save()
        response = HttpResponseRedirect(self.get_success_url())
        if self.request.is_ajax():
            data = {
                'message': "Successfully submitted form data.",
                'object_id': self.object.id,
                'object_type': self.object.get_object_type(),
                'detail_path': self.get_success_url(),
            }
            return JsonResponse(data)
        else:
            return response

    def form_invalid(self, form, event_valueset_form):
        if self.request.is_ajax():
            if form.errors:
                data = form.errors
                return JsonResponse(
                    data,
                    status=400
                )
            if event_valueset_form.errors:
                print('coeffupdateform errors')
                data = event_valueset_form.errors
                return JsonResponse(
                    data,
                    status=400,
                    safe=False
                )
        else:
            return self.render_to_response(
                self.get_context_data(
                    form=form,
                    event_valueset_form=event_valueset_form,
                    form_errors=form_errors
                )
            )

    def get_success_url(self):
        return reverse('inventory:ajax_inventory_detail', args=(self.object.inventory.id, ))


# Handles deletion of Events
class EventValueSetDelete(LoginRequiredMixin, PermissionRequiredMixin, DeleteView):
    model = CalibrationEvent
    context_object_name='event_template'
    template_name = 'calibrations/event_delete.html'
    permission_required = 'calibrations.add_calibrationevent'
    redirect_field_name = 'home'

    def delete(self, request, *args, **kwargs):
        self.object = self.get_object()
        data = {
            'message': "Successfully submitted form data.",
            'parent_id': self.object.inventory.id,
            'parent_type': 'part_type',
            'object_type': self.object.get_object_type(),
        }
        self.object.delete()
        return JsonResponse(data)

    def get_success_url(self):
        return reverse_lazy('inventory:ajax_inventory_detail', args=(self.object.inventory.id, ))



# Handles updating of CoefficientValueSet Values
class ValueSetValueUpdate(LoginRequiredMixin, PermissionRequiredMixin, AjaxFormMixin, UpdateView):
    model = CoefficientValueSet
    form_class = CoefficientValueSetForm
    context_object_name = 'valueset_template'
    template_name='calibrations/valueset_value_form.html'
    permission_required = 'calibrations.add_coefficientvalue'
    redirect_field_name = 'home'

    def get(self, request, *args, **kwargs):
        self.object = self.get_object()
        form_class = self.get_form_class()
        form = self.get_form(form_class)
        valueset_value_form = ValueSetValueFormset(
            instance=self.object,
            form_kwargs={'valset_id': self.object.id}
        )
        return self.render_to_response(
            self.get_context_data(
                valueset_value_form=valueset_value_form
            )
        )

    def post(self, request, *args, **kwargs):
        self.object = self.get_object()
        form_class = self.get_form_class()
        form = self.get_form(form_class)
        valueset_value_form = ValueSetValueFormset(
            self.request.POST,
            instance=self.object,
            form_kwargs={'valset_id': self.object.id}
        )
        if (valueset_value_form.is_valid()):
            return self.form_valid(valueset_value_form)
        return self.form_invalid(valueset_value_form)

    def form_valid(self, valueset_value_form):
        valueset_value_form.instance = self.object
        valueset_value_form.save()
        response = HttpResponseRedirect(self.get_success_url())
        if self.request.is_ajax():
            data = {
                'message': "Successfully submitted form data.",
                'object_id': self.object.id,
                'object_type': self.object.get_object_type(),
                'detail_path': self.get_success_url(),
            }
            return JsonResponse(data)
        else:
            return response

    def form_invalid(self, valueset_value_form):
        if self.request.is_ajax():
            if valueset_value_form.errors:
                print('coeffupdateform errors')
                data = valueset_value_form.errors
                return JsonResponse(
                    data,
                    status=400,
                    safe=False
                )
        else:
            return self.render_to_response(
                self.get_context_data(
                    valueset_value_form=valueset_value_form,
                    form_errors=form_errors
                )
            )

    def get_success_url(self):
        return reverse('inventory:ajax_inventory_detail', args=(self.object.calibration_event.inventory.id, ))


# Handles creation of Calibration Names for Parts
class PartCalNameAdd(LoginRequiredMixin, PermissionRequiredMixin, AjaxFormMixin, CreateView):
    model = Part
    form_class = PartForm
    context_object_name = 'part_template'
    template_name='calibrations/part_calname_form.html'
    permission_required = 'calibrations.add_coefficientname'
    redirect_field_name = 'home'

    def get(self, request, *args, **kwargs):
        self.object = self.get_object()
        form_class = self.get_form_class()
        form = self.get_form(form_class)
        part_calname_form = PartCalNameFormset(
            instance=self.object
        )
        return self.render_to_response(
            self.get_context_data(
                part_calname_form=part_calname_form
            )
        )

    def post(self, request, *args, **kwargs):
        self.object = self.get_object()
        form_class = self.get_form_class()
        form = self.get_form(form_class)
        part_calname_form = PartCalNameFormset(
            self.request.POST,
            instance=self.object
        )
        if (part_calname_form.is_valid()):
            return self.form_valid(part_calname_form)
        return self.form_invalid(part_calname_form)

    def form_valid(self, part_calname_form):
        part_calname_form.instance = self.object
        part_calname_form.save()
        response = HttpResponseRedirect(self.get_success_url())
        if self.request.is_ajax():
            data = {
                'message': "Successfully submitted form data.",
                'object_id': self.object.id,
                'object_type': self.object.get_object_type(),
                'detail_path': self.get_success_url(),
            }
            return JsonResponse(data)
        else:
            return response

    def form_invalid(self, part_calname_form):
        if self.request.is_ajax():
            if part_calname_form.errors:
                print('partcalnameupdate errors')
                data = part_calname_form.errors
                return JsonResponse(
                    data,
                    status=400,
                    safe=False
                )
        else:
            return self.render_to_response(
                self.get_context_data(
                    part_calname_form=part_calname_form,
                    form_errors=form_errors
                )
            )

    def get_success_url(self):
        return reverse('parts:ajax_parts_detail', args=(self.object.id, ))


<<<<<<< HEAD
class ExportCalibrationEvent(DetailView,LoginRequiredMixin):
    model = CalibrationEvent
    context_object_name = 'cal_event'

    def render_to_response(self, context, **response_kwargs):
        cal = context.get(self.context_object_name)  # getting object from context
        fname = 'CGINS-{}-{:05}__{}.csv'.format(cal.inventory.part.name.replace('-',''),
                                                int(cal.inventory.old_serial_number),
                                                cal.calibration_date.strftime('%Y%m%d'))

        # TODO: ACS- should come from an as-yet-defined UDF named calibration-serial-prefix
        serial_label = cal.inventory.old_serial_number or cal.inventory.serial_number
        if 'OPTAA' in cal.inventory.part.name:
            serial_label = 'ACS-'+serial_label

        # TODO: should this live in calibrations/models as eg an export() function?
        zip_mode = []
        header = ['serial','name','value','notes']
        rows = [header]
        for coeff in cal.coefficient_value_sets.all():
            if coeff.coefficient_name.value_set_type == '2d':
                extra = ('{}__{}.ext'.format(splitext(fname)[0], coeff.coefficient_name),
                         coeff.value_set)
                zip_mode.append(extra)

            row = [serial_label,
                   coeff.coefficient_name.calibration_name,
                   coeff.value_set_with_export_formatting(),
                   coeff.notes]
            rows.append(row)

        if zip_mode:
            response = HttpResponse(content_type='application/zip')
            fname_zip = '{}.zip'.format(splitext(fname)[0])
            response['Content-Disposition'] = 'inline; filename="{}"'.format(fname_zip)
            zf = zipfile.ZipFile(response, 'w')
            csv_content = io.StringIO()
            writer = csv.writer(csv_content)
            writer.writerows(rows)
            zf.writestr(fname,csv_content.getvalue())
            for extra_fname,extra_content in zip_mode:
                zf.writestr(extra_fname, extra_content)
            return response

        else:
            response = HttpResponse(content_type='text/csv')
            response['Content-Disposition'] = 'inline; filename="{}"'.format(fname)
            writer = csv.writer(response)
            writer.writerows(rows)
            return response
=======
# Swap reviewers to approvers
def event_review_approve(request, pk, user_pk):
    event = CalibrationEvent.objects.get(id=pk)
    user = User.objects.get(id=user_pk)
    reviewers = event.user_draft.all()
    if user in reviewers:
        event.user_draft.remove(user)
        event.user_approver.add(user)
    if len(event.user_draft.all()) == 0:
        event.approved = True
    event.save()
    data = {'approved':event.approved}
    return JsonResponse(data)
>>>>>>> 5b1133ae
<|MERGE_RESOLUTION|>--- conflicted
+++ resolved
@@ -14,13 +14,9 @@
 from sigfig import round
 from django.core.exceptions import ValidationError
 from django.utils.translation import gettext_lazy as _
-<<<<<<< HEAD
-import csv
-import zipfile,io
+from django.forms.models import inlineformset_factory, BaseInlineFormSet
+import csv,zipfile,io
 from os.path import splitext
-=======
-from django.forms.models import inlineformset_factory, BaseInlineFormSet
->>>>>>> 5b1133ae
 
 # Handles creation of Calibration Events, Names,and Coefficients
 class EventValueSetAdd(LoginRequiredMixin, AjaxFormMixin, CreateView):
@@ -35,21 +31,16 @@
         cal_names = CoefficientName.objects.filter(part=inv_inst.part)
         form_class = self.get_form_class()
         form = self.get_form(form_class)
-<<<<<<< HEAD
-        event_valueset_form = EventValueSetFormset(
-            instance=self.object,
-=======
         EventValueSetAddFormset = inlineformset_factory(
-            CalibrationEvent, 
-            CoefficientValueSet, 
+            CalibrationEvent,
+            CoefficientValueSet,
             form=CoefficientValueSetForm,
-            fields=('coefficient_name', 'value_set', 'notes'), 
-            extra=len(cal_names), 
+            fields=('coefficient_name', 'value_set', 'notes'),
+            extra=len(cal_names),
             can_delete=True
         )
         event_valueset_form = EventValueSetAddFormset(
-            instance=self.object, 
->>>>>>> 5b1133ae
+            instance=self.object,
             form_kwargs={'inv_id': self.kwargs['pk']}
         )
         for idx,name in enumerate(cal_names):
@@ -377,58 +368,6 @@
         return reverse('parts:ajax_parts_detail', args=(self.object.id, ))
 
 
-<<<<<<< HEAD
-class ExportCalibrationEvent(DetailView,LoginRequiredMixin):
-    model = CalibrationEvent
-    context_object_name = 'cal_event'
-
-    def render_to_response(self, context, **response_kwargs):
-        cal = context.get(self.context_object_name)  # getting object from context
-        fname = 'CGINS-{}-{:05}__{}.csv'.format(cal.inventory.part.name.replace('-',''),
-                                                int(cal.inventory.old_serial_number),
-                                                cal.calibration_date.strftime('%Y%m%d'))
-
-        # TODO: ACS- should come from an as-yet-defined UDF named calibration-serial-prefix
-        serial_label = cal.inventory.old_serial_number or cal.inventory.serial_number
-        if 'OPTAA' in cal.inventory.part.name:
-            serial_label = 'ACS-'+serial_label
-
-        # TODO: should this live in calibrations/models as eg an export() function?
-        zip_mode = []
-        header = ['serial','name','value','notes']
-        rows = [header]
-        for coeff in cal.coefficient_value_sets.all():
-            if coeff.coefficient_name.value_set_type == '2d':
-                extra = ('{}__{}.ext'.format(splitext(fname)[0], coeff.coefficient_name),
-                         coeff.value_set)
-                zip_mode.append(extra)
-
-            row = [serial_label,
-                   coeff.coefficient_name.calibration_name,
-                   coeff.value_set_with_export_formatting(),
-                   coeff.notes]
-            rows.append(row)
-
-        if zip_mode:
-            response = HttpResponse(content_type='application/zip')
-            fname_zip = '{}.zip'.format(splitext(fname)[0])
-            response['Content-Disposition'] = 'inline; filename="{}"'.format(fname_zip)
-            zf = zipfile.ZipFile(response, 'w')
-            csv_content = io.StringIO()
-            writer = csv.writer(csv_content)
-            writer.writerows(rows)
-            zf.writestr(fname,csv_content.getvalue())
-            for extra_fname,extra_content in zip_mode:
-                zf.writestr(extra_fname, extra_content)
-            return response
-
-        else:
-            response = HttpResponse(content_type='text/csv')
-            response['Content-Disposition'] = 'inline; filename="{}"'.format(fname)
-            writer = csv.writer(response)
-            writer.writerows(rows)
-            return response
-=======
 # Swap reviewers to approvers
 def event_review_approve(request, pk, user_pk):
     event = CalibrationEvent.objects.get(id=pk)
@@ -442,4 +381,55 @@
     event.save()
     data = {'approved':event.approved}
     return JsonResponse(data)
->>>>>>> 5b1133ae
+
+
+class ExportCalibrationEvent(DetailView,LoginRequiredMixin):
+    model = CalibrationEvent
+    context_object_name = 'cal_event'
+
+    def render_to_response(self, context, **response_kwargs):
+        cal = context.get(self.context_object_name)  # getting object from context
+        fname = 'CGINS-{}-{:05}__{}.csv'.format(cal.inventory.part.name.replace('-',''),
+                                                int(cal.inventory.old_serial_number),
+                                                cal.calibration_date.strftime('%Y%m%d'))
+
+        # TODO: ACS- should come from an as-yet-defined UDF named calibration-serial-prefix
+        serial_label = cal.inventory.old_serial_number or cal.inventory.serial_number
+        if 'OPTAA' in cal.inventory.part.name:
+            serial_label = 'ACS-'+serial_label
+
+        # TODO: should this live in calibrations/models as eg an export() function?
+        zip_mode = []
+        header = ['serial','name','value','notes']
+        rows = [header]
+        for coeff in cal.coefficient_value_sets.all():
+            if coeff.coefficient_name.value_set_type == '2d':
+                extra = ('{}__{}.ext'.format(splitext(fname)[0], coeff.coefficient_name),
+                         coeff.value_set)
+                zip_mode.append(extra)
+
+            row = [serial_label,
+                   coeff.coefficient_name.calibration_name,
+                   coeff.value_set_with_export_formatting(),
+                   coeff.notes]
+            rows.append(row)
+
+        if zip_mode:
+            response = HttpResponse(content_type='application/zip')
+            fname_zip = '{}.zip'.format(splitext(fname)[0])
+            response['Content-Disposition'] = 'inline; filename="{}"'.format(fname_zip)
+            zf = zipfile.ZipFile(response, 'w')
+            csv_content = io.StringIO()
+            writer = csv.writer(csv_content)
+            writer.writerows(rows)
+            zf.writestr(fname,csv_content.getvalue())
+            for extra_fname,extra_content in zip_mode:
+                zf.writestr(extra_fname, extra_content)
+            return response
+
+        else:
+            response = HttpResponse(content_type='text/csv')
+            response['Content-Disposition'] = 'inline; filename="{}"'.format(fname)
+            writer = csv.writer(response)
+            writer.writerows(rows)
+            return response
