--- conflicted
+++ resolved
@@ -197,11 +197,7 @@
 
     <!--Copyright-->
     <div class="footer-copyright py-3 text-center">
-<<<<<<< HEAD
-        &copy; OOI-CGSN | Roundabout DB | <a href="https://github.com/WHOIGit/ooicgsn-roundabout" target="_blank">v1.6.3</a> 
-=======
-        &copy; OOI-CGSN | Roundabout DB | <a href="https://github.com/WHOIGit/ooicgsn-roundabout" target="_blank">v1.6.2</a>
->>>>>>> e1d4c095
+        &copy; OOI-CGSN | Roundabout DB | <a href="https://github.com/WHOIGit/ooicgsn-roundabout" target="_blank">v1.6.3</a>
     </div>
     <!--/.Copyright-->
 
