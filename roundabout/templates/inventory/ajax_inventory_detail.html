--- conflicted
+++ resolved
@@ -153,13 +153,7 @@
                 data-node-id="{{ inventory_item.id }}"
                 data-location-id="{{ inventory_item.location.id}}"
                 data-node-type="{{ node_type }}">Edit Inventory Details</a>
-{% comment %}
-            <a class="dropdown-item" href="#"
-                data-detail-url="{% url 'tags:ajax_tag_add' %}?i={{ inventory_item.id }}"
-                data-node-id="{{ inventory_item.id }}"
-                data-location-id="{{ inventory_item.location.id}}"
-                data-node-type="{{ node_type }}">Add Inventory Tag</a>
-{% endcomment %}
+
             {% if user|has_group:"admin" or user|has_group:"technician" %}
                 {% if part_has_cals and inventory_item.part.part_type.ccc_toggle %}
                     <a  id="add_coefficient_action"
@@ -455,22 +449,12 @@
             </li>
         {% endif %}
 
-<<<<<<< HEAD
-{% comment %}
-        {% if inventory_item.assembly_part.tags.exists %}
-            <li class="nav-item">
-                <a class="nav-link" id="tags-tab" data-toggle="tab" href="#tags" role="tab" aria-controls="tags" aria-selected="false">Tags</a>
-            </li>
-        {% endif %}
-{% endcomment %}
-=======
         {% if inventory_item.bulk_upload_event %}
             <li class="nav-item">
                 <a class="nav-link" id="bulkupload-template-tab" data-toggle="tab" href="#bulkupload-template" role="tab" aria-controls="bulkupload-template" aria-selected="false">Bulk Upload History</a>
             </li>
         {% endif %}
 
->>>>>>> d0e57eae
 
     </ul>
 
@@ -684,19 +668,6 @@
         {% include "configs_constants/configs_detail.html" with inventory_item=inventory_item user=user  %}
         {% include "configs_constants/constants_detail.html" with inventory_item=inventory_item user=user  %}
         {% include "ooi_ci_tools/bulkupload_detail.html" with inventory_item=inventory_item user=user record_type='asset' %}
-
-{% comment %}
-        {% if inventory_item.assembly_part.tags.exists%}
-        <div class="tab-pane fade active show" id="tags" role="tabpanel" aria-labelledby="tags-tab">
-          <p></p>
-          <ul>
-          {% for tag in inventory_item.assembly_part.tags.all %}
-            <li>{{ tag|render_tag:inventory_item.id }} - {{ tag.config_name.name }}</li>
-          {% endfor %}
-          </ul>
-        </div>
-        {% endif %}
-{% endcomment %}
 
     </div>
 
