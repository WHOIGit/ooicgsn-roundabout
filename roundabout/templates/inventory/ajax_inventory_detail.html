<!--
# Copyright (C) 2019-2020 Woods Hole Oceanographic Institution
#
# This file is part of the Roundabout Database project ("RDB" or 
# "ooicgsn-roundabout").
#
# ooicgsn-roundabout is free software: you can redistribute it and/or modify
# it under the terms of the GNU General Public License as published by
# the Free Software Foundation, either version 2 of the License, or
# (at your option) any later version.
#
# ooicgsn-roundabout is distributed in the hope that it will be useful,
# but WITHOUT ANY WARRANTY; without even the implied warranty of
# MERCHANTABILITY or FITNESS FOR A PARTICULAR PURPOSE.  See the
# GNU General Public License for more details.
#
# You should have received a copy of the GNU General Public License
# along with ooicgsn-roundabout in the COPYING.md file at the project root.
# If not, see <http://www.gnu.org/licenses/>.
-->

{% load static i18n %}
{% load humanize %}
{% load common_tags %}
{% load inventory_tags %}
{% load mptt_tags %}

<script src="{% static 'js/vendor/highcharts.js' %}"></script>

{% if inventory_item %}
<div class="card-header" data-object-id="{{ inventory_item.id }}"><h3>{{ inventory_item.part.name }}</h3></div>

<div class="card-body">


    <div class="dropdown float-right">
      <button id="action" type="button" data-toggle="dropdown" aria-haspopup="true" aria-expanded="false" class="btn btn-primary">
        Choose Action
      </button>
      <div class="dropdown-menu dropdown-menu-right ajax-detail-link" aria-labelledby="action">
          <!---
            <a class="dropdown-item" href="#"
                data-detail-url="{% url 'inventory:ajax_inventory_action' 'invchange' inventory_item.id %}"
                data-node-id="{{ inventory_item.id }}"
                data-location-id="{{ inventory_item.location.id}}"
                data-node-type="{{ node_type }}">Inventory Change</a>
            --->
        {% if not inventory_item.build and not inventory_item.parent %}
            <a class="dropdown-item" href="#"
                data-detail-url="{% url 'inventory:ajax_inventory_action' 'locationchange' inventory_item.id %}"
                data-node-id="{{ inventory_item.id }}"
                data-location-id="{{ inventory_item.location.id}}"
                data-node-type="{{ node_type }}">Location Change</a>
        {% endif %}

        {% if not inventory_item.build and not inventory_item.assembly_part %}
            <a class="dropdown-item" href="#"
                data-detail-url="{% url 'inventory:ajax_inventory_add_subassembly' inventory_item.id %}"
                data-node-id="{{ inventory_item.id }}"
                data-location-id="{{ inventory_item.location.id }}"
                data-node-type="{{ node_type }}">Add Sub-{{ label_assemblies_app_singular }}</a>
        {% endif %}

        {% if not inventory_item.build and not inventory_item.parent and not inventory_item.assembly_part %}
            <a class="dropdown-item" href="#"
                data-detail-url="{% url 'inventory:ajax_inventory_add_to_parent' inventory_item.id %}"
                data-node-id="{{ inventory_item.id }}"
                data-location-id="{{ inventory_item.location.id}}"
                data-node-type="{{ node_type }}">Add to Parent {{ label_assemblies_app_singular }}</a>
        {% endif %}

        {% if not inventory_item.build and inventory_item.parent %}
            <a class="dropdown-item" href="#"
                data-detail-url="{% url 'inventory:ajax_inventory_action' 'subchange' inventory_item.id %}"
                data-node-id="{{ inventory_item.id }}"
                data-location-id="{{ inventory_item.location.id}}"
                data-node-type="{{ node_type }}">Remove from Parent {{ label_assemblies_app_singular }}</a>
        {% endif %}

        {% if not inventory_item.build and not inventory_item.parent %}
            <a class="dropdown-item" href="#"
                data-detail-url="{% url 'inventory:ajax_inventory_add_to_build' inventory_item.id %}"
                data-node-id="{{ inventory_item.id }}"
                data-location-id="{{ inventory_item.location.id}}"
                data-node-type="{{ node_type }}">Add to {{ label_builds_app_singular }}</a>
        {% endif %}

        {% if inventory_item.build %}
            {% if inventory_item.build.is_deployed_to_field %}
                <a class="dropdown-item" href="#"
                    data-detail-url="{% url 'inventory:ajax_inventory_action' 'deploymentrecover' inventory_item.id %}"
                    data-node-id="{{ inventory_item.id }}"
                    data-location-id="{{ inventory_item.location.id}}"
                    data-node-type="{{ node_type }}">Recover from {{ label_deployments_app_singular }}</a>
            {% else %}
                <a class="dropdown-item" href="#"
                    data-detail-url="{% url 'inventory:ajax_inventory_action' 'removefrombuild' inventory_item.id %}"
                    data-node-id="{{ inventory_item.id }}"
                    data-location-id="{{ inventory_item.location.id}}"
                    data-node-type="{{ node_type }}">Remove from {{ label_builds_app_singular }}</a>
            {% endif %}
        {% endif %}

        {% if inventory_item.assembly_part and not inventory_item.build and not inventory_item.parent %}
            <a class="dropdown-item" href="#"
                data-detail-url="{% url 'inventory:ajax_inventory_action' 'removedest' inventory_item.id %}"
                data-node-id="{{ inventory_item.id }}"
                data-location-id="{{ inventory_item.location.id }}"
                data-node-type="{{ node_type }}">Remove Destination</a>
        {% endif %}

        {% if not inventory_item.assembly_part and not inventory_item.parent %}
            <a class="dropdown-item" href="#"
                data-detail-url="{% url 'inventory:ajax_inventory_assign_destination' inventory_item.id %}"
                data-node-id="{{ inventory_item.id }}"
                data-location-id="{{ inventory_item.location.id }}"
                data-node-type="{{ node_type }}">Assign Destination</a>
        {% endif %}

            <a class="dropdown-item" href="#"
                data-detail-url="{% url 'inventory:ajax_inventory_action' 'test' inventory_item.id %}"
                data-node-id="{{ inventory_item.id }}"
                data-location-id="{{ inventory_item.location.id}}"
                data-node-type="{{ node_type }}">Test</a>

            <a class="dropdown-item" href="#"
                data-detail-url="{% url 'inventory:ajax_inventory_action' 'flag' inventory_item.id %}"
                data-node-id="{{ inventory_item.id }}"
                data-location-id="{{ inventory_item.location.id}}"
                data-node-type="{{ node_type }}">Flag</a>
                <!---
            <a class="dropdown-item" href="#"
                data-detail-url="{% url 'inventory:ajax_inventory_action' 'note' inventory_item.id %}"
                data-node-id="{{ inventory_item.id }}"
                data-location-id="{{ inventory_item.location.id}}"
                data-node-type="{{ node_type }}">Note</a>
                --->
            <a class="dropdown-item" href="#"
                data-detail-url="{% url 'inventory:ajax_note_action' inventory_item.id %}"
                data-node-id="{{ inventory_item.id }}"
                data-location-id="{{ inventory_item.location.id}}"
                data-node-type="{{ node_type }}">Photo/Note</a>

            <a class="dropdown-item" href="#"
                data-detail-url="{% url 'inventory:ajax_history_action' inventory_item.id %}"
                data-node-id="{{ inventory_item.id }}"
                data-location-id="{{ inventory_item.location.id}}"
                data-node-type="{{ node_type }}">Historical Note</a>

            <a class="dropdown-item" href="#"
                data-detail-url="{% url 'inventory:ajax_inventory_update' inventory_item.id %}"
                data-node-id="{{ inventory_item.id }}"
                data-location-id="{{ inventory_item.location.id}}"
                data-node-type="{{ node_type }}">Edit Inventory Details</a>

            {% if not user|has_group:"inventory only" %}
                <a  id="add_coefficient_action"
<<<<<<< HEAD
                    class="dropdown-item" 
=======
                    class="dropdown-item"
>>>>>>> 5f97e1e5
                    href="#"
                    data-detail-url="{% url 'calibrations:event_valueset_add' inventory_item.id %}"
                    data-node-id="{{ inventory_item.id }}"
                    data-location-id="{{ inventory_item.location.id}}"
                    data-node-type="calibration_event">Add Calibration Coefficients</a>

<<<<<<< HEAD
                <a  id="add_conf_const_action"
                    class="dropdown-item" 
                    href="#"
                    data-detail-url="{% url 'configs_constants:config_event_value_add' inventory_item.id %}"
                    data-node-id="{{ inventory_item.id }}"
                    data-location-id="{{ inventory_item.location.id}}"
                    data-node-type="config_event}">Add Configurations/Constants</a>
=======
                {% if not inventory_item.constant_default_events.exists %}
                    <a  id="add_constdefault_action"
                        class="dropdown-item"
                        href="#"
                        data-detail-url="{% url 'configs_constants:event_constdefault_add' inventory_item.id %}"
                        data-node-id="{{ inventory_item.id }}"
                        data-location-id="{{ inventory_item.location.id}}"
                        data-node-type="constant_default}">Add Constant Defaults</a>
                {% endif %}

                <a  id="add_const_action"
                    class="dropdown-item"
                    href="#"
                    data-detail-url="{% url 'configs_constants:config_event_value_add' inventory_item.id 1 %}"
                    data-node-id="{{ inventory_item.id }}"
                    data-location-id="{{ inventory_item.location.id}}"
                    data-node-type="config_event}">Add Constants</a>

                <a  id="add_conf_action"
                    class="dropdown-item"
                    href="#"
                    data-detail-url="{% url 'configs_constants:config_event_value_add' inventory_item.id 2 %}"
                    data-node-id="{{ inventory_item.id }}"
                    data-location-id="{{ inventory_item.location.id}}"
                    data-node-type="config_event}">Add Configurations</a>
>>>>>>> 5f97e1e5
            {% endif %}


      </div>
    </div>


    <p>Serial Number: {{ inventory_item.serial_number }}<br>
        <a class="btn btn-outline-info btn-sm" data-toggle="collapse" href="#collapseBarCode" role="button" aria-expanded="false" aria-controls="collapseBarCode">
          Print Barcode
        </a>
    </p>


    <div class="collapse" id="collapseBarCode">
      <div class="card card-body">
            <form>
              <div class="form-group">
                <label for="label-printer">Select Label Printer</label>
                <select class="form-control form-control-sm" id="label-printer">
                    {% for printer in printers %}
                        <option value="{{ printer.ip_domain }}" data-printer-type="{{ printer.printer_type }}">{{ printer.name }}</option>
                    {% endfor %}
                </select>

              </div>
            </form>

          <table>
          	<tr>

          		<td>
                    <div id="print-barcode" class="print-code{% if inventory_item.part.part_type.name == 'Cable' %}-cable{% endif %}">
                        <div >

          			        <img src='https://barcode.tec-it.com/barcode.ashx?data={{ inventory_item.serial_number|upper }}&code=Code93&dpi=300&unit=Min&imagetype=Png' alt='Barcode Generator TEC-IT'/>
                            <p style="font-size:8px; display: block; padding-left:78px;">
                                {{ inventory_item.part.friendly_name_display }}
                            </p>
                        </div>
                    </div>

                    <button id="print-barcode-btn" class="btn btn-sm btn-primary print-code-btn"
                            data-printcode-url="{% url 'inventory:ajax_print_code' inventory_item.id 'bar93' %}"
                            data-serial-number="{{ inventory_item.serial_number }}">Click to Print</button>
                    <!--<button onclick="printDiv('print-barcode');" class="btn btn-sm btn-primary">Click to Print</button>-->

          		</td>
                <td>
                    <div id="print-qrcode" class="print-code{% if inventory_item.part.part_type.name == 'Cable' %}-cable{% endif %}">
                        <div >
          			        <img style="width:46px;" src='https://barcode.tec-it.com/barcode.ashx?data={{ inventory_item.serial_number }}&code=QRCode&dpi=300&unit=Min&imagetype=Png' alt='Barcode Generator TEC-IT'/>
                            <p style="font-size:7px; font-family:Arial; display: block;">{{ inventory_item.serial_number }}<br>
                                {{ inventory_item.part.friendly_name_display }}
                            </p>
                        </div>
                    </div>

                    <button id="print-qrcode-btn" class="btn btn-sm btn-primary print-code-btn"
                            data-printcode-url="{% url 'inventory:ajax_print_code' inventory_item.id 'QR' %}"
                            data-serial-number="{{ inventory_item.serial_number }}">Click to Print</button>
                    <!--<button onclick="printDiv('print-qrcode');" class="btn btn-sm btn-primary">Click to Print</button>-->
          		</td>
          	</tr>
          </table>

          <div class="" role="alert" id="print-status-alert" style="display:none;"></div>

      </div>
    </div>

    {% if inventory_item.old_serial_number %}
        <p>Old Serial Number: {{ inventory_item.old_serial_number }}</p>
    {% endif %}
    {% if inventory_item.whoi_number %}
        <p>WHOI Number: {{ inventory_item.whoi_number }}</p>
    {% endif %}
    {% if inventory_item.ooi_property_number %}
        <p>OOI Property Number: {{ inventory_item.ooi_property_number }}</p>
    {% endif %}
    <p>Part Number: {{ inventory_item.part.part_number }}</p>
    <p>Revision: {{ inventory_item.revision.revision_code }}</p>
    <p>Current Location: {{ inventory_item.location.name }}</p>
    {% if inventory_item.build %}
        <p>Current {{ label_builds_app_singular }}: {{ inventory_item.build }}</p>
    {% endif %}
    <p>Total Time in Field: {{ inventory_item.total_time_at_sea|time_at_sea_display }}</p>
    {% if inventory_item.current_deployment %}
        <p>Current {{ label_deployments_app_singular }} Time in Field: {{ inventory_item.current_deployment.deployment_time_in_field|time_at_sea_display }}
    {% endif %}

    {% if inventory_item.parent %}
    <p class="ajax-detail-link">Parent Assembly:
        {% recursetree inventory_item.get_ancestors %}

                {% if node.is_child_node %}&#187;{% endif %}
                <a href="#" data-detail-url="{% url 'inventory:ajax_inventory_detail' node.id %}"
                            data-node-id="{{ node.id }}"
                            data-node-type="{{ node.get_object_type }}">
                            {{ node.part.name }} - {{ node.serial_number }}</a>
                {% if not node.is_leaf_node %}
                    {{ children }}
                {% endif %}

        {% endrecursetree %}
    </p>
    {% endif %}
    <hr>
    {% if inventory_item.flag %}
    <div class="float-right ajax-detail-link"><a href="#" data-detail-url="{% url 'inventory:ajax_inventory_action' 'flag' inventory_item.id %}" role="button" class="btn btn-danger">FLAGGED</a></div>
    {% endif %}

    {% if inventory_item.test_type %}
        <p>Current Test Status: <span class="badge {% if inventory_item.test_result %}badge-success{% else %}badge-danger{% endif %}">
            {{ inventory_item.get_test_type_display}}: {{ inventory_item.get_test_result_display}}
            </span>
        </p>
    {% endif %}

    <ul class="nav nav-tabs" id="inventory-tabs-nav" role="tablist">

        {% if inventory_item.actions.exists %}
            <li class="nav-item">
              <a class="nav-link active" id="history-tab" data-toggle="tab" href="#history" role="tab" aria-controls="history" aria-selected="true">History</a>
            </li>
        {% endif %}

        {% if inventory_item.inventory_deployments.exists %}
            <li class="nav-item">
              <a class="nav-link" id="deployments-tab" data-toggle="tab" href="#deployments" role="tab" aria-controls="deployments" aria-selected="false">Deployments</a>
            </li>
        {% endif %}

        {% if inventory_item.get_descendants %}
            <li class="nav-item">
              <a class="nav-link" id="subassemblies-tab" data-toggle="tab" href="#subassemblies" role="tab" aria-controls="subassemblies" aria-selected="false">Sub-{{ label_assemblies_app_plural }}</a>
            </li>
        {% endif %}

        {% if inventory_item.assembly_part %}
            <li class="nav-item">
              <a class="nav-link" id="destination-tab" data-toggle="tab" href="#destination" role="tab" aria-controls="destination" aria-selected="false">Assigned Destination</a>
            </li>
        {% endif %}

        {% if inventory_item.revision.documentation.exists %}
          <li class="nav-item">
            <a class="nav-link" id="documentation-tab" data-toggle="tab" href="#documentation" role="tab" aria-controls="documentation" aria-selected="false">Documentation</a>
          </li>
        {% endif %}

        <li class="nav-item">
          <a class="nav-link" id="part-template-tab" data-toggle="tab" href="#part-template" role="tab" aria-controls="part-template" aria-selected="false">Part Specs</a>
        </li>

<<<<<<< HEAD
       
        <li class="nav-item">
          <a class="nav-link" id="calibration-template-tab" data-toggle="tab" href="#calibration-template" role="tab" aria-controls="calibration-template" aria-selected="false">Calibration Coefficient History</a>
        </li>

        <li class="nav-item">
            <a class="nav-link" id="conf_const-template-tab" data-toggle="tab" href="#conf_const-template" role="tab" aria-controls="conf_const-template" aria-selected="false">Configuration / Constant History</a>
        </li>
  
=======
        {% if inventory_item.calibration_events.exists %}
            <li class="nav-item">
                <a class="nav-link" id="calibration-template-tab" data-toggle="tab" href="#calibration-template" role="tab" aria-controls="calibration-template" aria-selected="false">Calibration Coefficient History</a>
            </li>
        {% endif %}

        {% if inventory_item.constant_default_events.exists %}
            <li class="nav-item">
                <a class="nav-link" id="const_default-template-tab" data-toggle="tab" href="#const_default-template" role="tab" aria-controls="const_default-template" aria-selected="false">Constant Defaults</a>
            </li>
        {% endif %}

        {% if inventory_item.config_events.exists %}
            <li class="nav-item">
                <a class="nav-link" id="const-template-tab" data-toggle="tab" href="#const-template" role="tab" aria-controls="const-template" aria-selected="false">Constant History</a>
            </li>

            <li class="nav-item">
                <a class="nav-link" id="conf-template-tab" data-toggle="tab" href="#conf-template" role="tab" aria-controls="conf-template" aria-selected="false">Configuration History</a>
            </li>
        {% endif %}

>>>>>>> 5f97e1e5

    </ul>

    <div class="tab-content" id="inventory-tabs">

        {% if inventory_item.actions.exists %}
          <div class="tab-pane fade show active" id="history" role="tabpanel" aria-labelledby="history-tab">

              <table class="table table-striped action-table">
                  <thead>
                    <th>Date</th>
                    <th>Action</th>
                    <th>Details</th>
                    <th>Person</th>
                    <th>Location</th>

                  </thead>
                  <tbody>
                    {% for action in  inventory_item.actions.all %}
                      <tr>
                          <td>{{ action.created_at|date:"n/j/y H:i" }}</td>
                          <td>{{ action.get_action_type_display }}</td>
                          <td>
                              {{ action.detail|safe }}
                              {% for photo in action.photos.all %}
                                  {% if photo.file_type == 'image' %}
                                      <a href="{{ photo.photo.url }}" target="_blank">
                                          <img src="{{ photo.photo.url }}" width="100%">
                                      </a> <br><br>
                                  {% else %}
                                     <a href="{{ photo.photo.url }}" target="_blank"><i class='fa fa-file fa-3x'></i>
                                         {{ photo.photo.name }}
                                     </a>  <br><br>
                                  {% endif %}
                              {% endfor %}
                          </td>
                          <td>{{ action.user.username }}</td>
                          <td>{{ action.location.name }}</td>
                      </tr>
                    {% endfor %}
                  </tbody>
            </table>

          </div>
        {% endif %}

        {% if inventory_item.inventory_deployments %}
        <div class="tab-pane fade" id="deployments" role="tabpanel" aria-labelledby="deployments-tab">

            <ul class="list-group list-group-flush">
                {% for inventory_deployment in inventory_item.inventory_deployments.all %}
                    <li class="list-group-item">

                        {% include "inventory/inventory_deployment_detail.html" with inventory_deployment=inventory_deployment %}

                    </li>
                {% endfor %}
            </ul>

        </div>
        {% endif %}

        {% if inventory_item.get_descendants %}
            <div class="tab-pane fade" id="subassemblies" role="tabpanel" aria-labelledby="subassemblies-tab">

                <ul class="list-group list-group-flush">

                  {% recursetree inventory_item.get_descendants %}
                      <li class="list-group-item">
                          <div class="ajax-detail-link">

                              <a href="#" data-detail-url="{% url 'inventory:ajax_inventory_detail' node.id %}"
                                 data-node-id="{{ node.id }}"
                                 data-location-id="{{ node.location.id }}"
                                 data-node-type="{{ node.get_object_type }}"
                                 class="subassembly-name">{{ node.part.name }} - {{ node.serial_number }}</a>



                              <a href="#" data-detail-url="{% url 'inventory:ajax_inventory_action' 'subchange' node.id %}"
                              data-node-id="{{ node.id }}"
                              class="btn btn-danger btn-sm float-right"
                              role="button">Remove</a>



                              <a href="#" data-detail-url="{% url 'inventory:ajax_inventory_detail' node.id %}"
                                 data-node-id="{{ node.id }}"
                                 data-location-id="{{ node.location.id }}"
                                 data-node-type="{{ node.get_object_type }}"
                                  class="btn btn-primary btn-sm float-right mr-2"
                                  role="button">Edit</a>


                          {% if not node.is_leaf_node %}
                              <ul class="list-group list-group-flush">
                                  {{ children }}
                              </ul>
                          {% endif %}
                          </div>
                      </li>
                  {% endrecursetree %}
                  </ul>

            </div>
        {% endif %}

        {% if inventory_item.assembly_part %}
            <div class="tab-pane fade" id="destination" role="tabpanel" aria-labelledby="destination-tab">

                <h5 class="mt-3">{{ inventory_item.assembly_part.assembly_revision }} </h5>

                <ul>

                  {% recursetree inventory_item.assembly_part.get_family %}
                      <li>

                            {% if node.id == inventory_item.assembly_part_id %}
                                 <span class="text-primary">
                            {% else %}
                                <span>
                            {% endif %}
                                    {{ node.part.name }}
                                </span>
                            {% if node.id == inventory_item.assembly_part_id %}
                                <span class="badge badge-primary badge-pill">Destination</span>
                            {% endif %}



                          {% if not node.is_leaf_node %}
                              <ul >
                                  {{ children }}
                              </ul>
                          {% endif %}

                      </li>
                  {% endrecursetree %}
                  </ul>

            </div>
        {% endif %}

        {% if inventory_item.revision.documentation.exists %}
          <div class="tab-pane fade" id="documentation" role="tabpanel" aria-labelledby="documentation-tab">

                  <table class="table documentation-table">
                      <thead>
                        <th>Document</th>
                        <th class="text-right">Document Type</th>

                      </thead>
                      <tbody>
                        {% for document in  inventory_item.revision.documentation.all %}
                      <tr>
                          <td><a href="{{ document.doc_link }}" target="_blank">{{ document.name }}</a></td>
                          <td class="text-right">{{ document.doc_type }}</td>
                      </tr>
                        {% endfor %}
                      </tbody>
                </table>

          </div>
        {% endif %}

        <div class="tab-pane fade" id="part-template" role="tabpanel" aria-labelledby="part-template-tab">

            <ul class="list-group list-group-flush">
                <li class="list-group-item">Part Type: {{ inventory_item.revision.part.part_type }}</li>
                <li class="list-group-item">Unit Cost: ${{ inventory_item.revision.unit_cost|intcomma }}</li>
                <li class="list-group-item">Refurbishment Cost: ${{ inventory_item.revision.refurbishment_cost|intcomma }}</li>
                {% if inventory_item.part.note %}
                    <li class="list-group-item">Part Template Notes: {{ inventory_item.revision.note }}</li>
                {% endif %}

                <!-- User Defined Fields -->

                {% if custom_fields %}
                    {% for custom_field in custom_fields %}

                        <li class="list-group-item">
                            {{ custom_field.field }}: {{ custom_field.get_field_value }}
                            <!-- link trigger modal -->
                            <button type="button" class="btn btn-sm btn-link float-right" data-toggle="modal" data-target="#modal-{{ custom_field.field_id }}">
                              View Field History
                            </button>
                            {% include "inventory/modal_inventory_udf_field_history.html" with field=custom_field.field item=inventory_item  %}
                        </li>

                    {% endfor %}
                {% endif %}



            </ul>

            <ul class="list-group list-group-flush">
                <li class="list-group-item">
                    <span class="badge badge-primary badge-pill float-right">{{ inventory_item.part.get_part_inventory_count }}</span>

                    <div class="">
                        <a class="collapsed" data-toggle="collapse" href="#inv-count" aria-expanded="false" aria-controls="inv-count">
                            Current Inventory Count
                        </a>
                        <a data-toggle="collapse" class="collapsed text-right" href="#inv-count" aria-controls="inv-locations" aria-expanded="false" role="button">
                            <i class="fa" aria-hidden="true"></i>
                            <span class="sr-only">Expand/Collapse Current Inventory Locations</span>
                        </a>
                    </div>

                    <div class="collapse mt-3" id="inv-count">
                        <ul class="list-group">
                            {% for item in inventory_location_data %}
                                <li class="list-group-item">
                                    <span class="badge badge-primary badge-pill float-right">{{ item.inventory_items|length }}</span>
                                    <div class="">
                                        <a class="collapsed" data-toggle="collapse" href="#inv-locations-{{ item.location_root.id }}" aria-expanded="false" aria-controls="inv-locations-{{ item.location_root.id }}">
                                            {{ item.location_root }}
                                        </a>
                                        <a data-toggle="collapse" class="collapsed text-right" href="#inv-locations-{{ item.location_root.id }}" aria-controls="inv-locations-{{ item.location_root.id }}" aria-expanded="false" role="button">
                                            <i class="fa" aria-hidden="true"></i>
                                            <span class="sr-only">Expand/Collapse Current Inventory Locations</span>
                                        </a>
                                    </div>


                                    <div class="collapse mt-3" id="inv-locations-{{ item.location_root.id }}">
                                        <ul>
                                            {% for inventory in item.inventory_items %}
                                                <li><a href="{% url 'inventory:inventory_detail' inventory.id %}">{{ inventory.serial_number}}</a> - {{inventory.location }}</li>
                                            {% endfor %}
                                        </ul>

                                    </div>
                                </li>
                            {% endfor %}
                        </ul>

<<<<<<< HEAD
        <div class="tab-pane fade" id="calibration-template" role="tabpanel" aria-labelledby="calibration-template-tab">
            <ul class="list-group">
                {% for event in coeff_events %}
                    <li class="list-group-item">
                        <a  class="collapsed" 
                            data-toggle="collapse" 
                            href="#event-{{ event.id }}" 
                            aria-expanded="false" 
                            aria-controls="event-{{ event.id }}"
                        >
                            {{ event.calibration_date|date:"n/j/y" }}
                        </a>
                        <a  data-toggle="collapse" 
                            class="collapsed text-right" 
                            href="#event-{{ event.id }}" 
                            aria-controls="event-{{ event.id }}" 
                            aria-expanded="false" 
                            role="button"
                        >
                            <i class="fa" aria-hidden="true"></i>
                            <span class="sr-only">Expand/Collapse Calibration {{ event.calibration_date }}</span>
                        </a>
                        {% if user in event.user_draft.all %}
                            <span id="review-badge" class="badge badge-pill badge-secondary">Review Requested</span>
                        {% endif %}
                        {% if event.approved %}
                            <span id="approve-badge" class="badge badge-pill badge-success">Approved</span> 
                        {% else %} 
                            <span id="progress-badge" class="badge badge-pill badge-info">In Progress</span> 
                        {% endif %}
                        {% if not user|has_group:"inventory only" %}
                            <div class = 'ajax-detail-link float-right'>
                                <a  href="#"
                                    class="btn btn-primary btn-sm mr-2"
                                    role="button"
                                    data-detail-url="{% url 'calibrations:event_valueset_update' event.id %}"
                                    data-node-id="{{ event.id }}"
                                    data-node-type="{{ event.get_object_type }}">
                                        Edit Coefficient Values
                                </a>
                            </div>
                        {% endif %}
                        <div class="collapse mt-3" id="event-{{ event.id }}">
                            <hr>
                            {% if user in event.user_draft.all %}
                                <button class="btn btn-success btn-sm mr-2" id='expander-date-{{event.id}}' data-reviewer-url="{% url 'calibrations:event_review_delete' event.id user.id %}">
                                    Approve
                                </button>
                            {% endif %}
                            {% if not user|has_group:"inventory only" %}
                                <div class="ajax-detail-link float-right">
                                    <a  href="#" 
                                        class="btn btn-danger btn-sm mr-2"
                                        data-detail-url="{% url 'calibrations:event_valueset_delete' event.id %}" 
                                        role="button" 
                                    >
                                            Delete
                                    </a>
                                </div>
                            {% endif %}
                            <p id = 'approvers'>Approvers: 
                                {% for user in event.user_approver.all %}
                                    <span id='approver-{{ user.id }}'>{{ user.username }}</span>
                                {% endfor %}
                            </p>
                            <p id = 'reviewers'>Reviewers: 
                                {% for user in event.user_draft.all %}
                                    <span id='reviewer-{{ user.id }}'>{{ user.username }}</span>
                                {% endfor %}
                            </p> 
                            <ul class="nav nav-tabs" id="inventory-tabs-nav" role="tablist">
                                <li class="nav-item">
                                    <a  class="nav-link active" 
                                        id="documentation-tab" 
                                        data-toggle="tab" 
                                        href="#coefficients" 
                                        role="tab" 
                                        aria-controls="coefficients" 
                                        aria-selected="false">
                                            Coefficients
                                    </a>
                                </li>
                            </ul>
                            <div class="tab-content" id="inventory-tabs">
                                {% if event.coefficient_value_sets.all %}
                                    <div class="tab-pane fade show active" id="coefficients" role="tabpanel" aria-labelledby="coefficients-tab">
                                        <table class="table table-tight">
                                            <thead>
                                                <th>Name</th>
                                            </thead>
                                            <tbody>
                                                {% for value_set in event.coefficient_value_sets.all %}
                                                    <tr>
                                                        <td> 
                                                            <li class = 'list-group-item'>
                                                                <a  class="collapse show" 
                                                                    data-toggle="collapse" 
                                                                    href="#coeff-{{ value_set.coefficient_name }}{{ event.id }}" 
                                                                    aria-expanded="false" 
                                                                    aria-controls="coeff-{{ value_set.coefficient_name }}{{ event.id }}"
                                                                >
                                                                    <b>{{ value_set.coefficient_name }}</b>
                                                                </a>
                                                                <a  data-toggle="collapse" 
                                                                    class="collapse show text-right" 
                                                                    href="#coeff-{{ value_set.coefficient_name }}{{ event.id }}" 
                                                                    aria-controls="coeff-{{ value_set.coefficient_name }}{{ event.id }}" 
                                                                    aria-expanded="false" 
                                                                    role="button"
                                                                >
                                                                    <i class="fa" aria-hidden="true"></i>
                                                                    <span class="sr-only">Expand/Collapse Calibration {{ value_set.coefficient_name }}</span>
                                                                </a>
                                                                {% if value_set.coefficient_name.value_set_type != '2d' and not user|has_group:"inventory only" %}
                                                                    <div class = 'ajax-detail-link float-right'>
                                                                        <a  href="#"
                                                                            class="btn btn-primary btn-sm mr-2"
                                                                            role="button"
                                                                            data-detail-url="{% url 'calibrations:valueset_value_update' value_set.id %}"
                                                                            data-node-id="{{ value_set.id }}"
                                                                            data-node-type="{{ value_set.get_object_type }}">
                                                                                Edit Coefficient Metadata
                                                                        </a>
                                                                    </div>
                                                                {% endif %}
                                                                <div class="collapse show mt-1" id="coeff-{{ value_set.coefficient_name }}{{ event.id }}">
                                                                    <p class='font-weight-light'><b>Notes:</b> {{ value_set.notes }}</p>
                                                                    <table id = 'coeff-val-table' class="table table-tight">
                                                                        <thead>
                                                                            <th>Value(s)</th>
                                                                        </thead>
                                                                        <tbody class = 'coeff-tbody' id = 'coeff-val-tbody' style = 'display:block; overflow: auto; max-height: 200px'>
                                                                            {% regroup value_set.coefficient_values.all by row as row_sets %}
                                                                            {% for row in row_sets %}
                                                                                <tr style = 'display: block;'>
                                                                                    {% for val in row.list %}
                                                                                        <td style = 'white-space: nowrap'>
                                                                                            <div style = 'width: 100px; text-align: center;'>{{ val }}</div>
                                                                                        </td>
                                                                                    {% endfor %}
                                                                                </tr>
                                                                            {% endfor %}
                                                                        </tbody>
                                                                    </table>
                                                                </div>
                                                            </li>
                                                        </td>
                                                    </tr>
                                                {% endfor %}
                                            </tbody>
                                        </table>
                                    </div>
                                {% endif %}
                            </div>
                        </div>
                    </li>
                {% endfor %}
            </ul>
        </div>
        <div class="tab-pane fade" id="conf_const-template" role="tabpanel" aria-labelledby="conf_const-template-tab">
            <ul class="list-group">
                {% for event in inventory_item.config_events.all %}
                    <li class="list-group-item">
                        <a  class="collapsed" 
                            data-toggle="collapse" 
                            href="#conf_event-{{ event.id }}" 
                            aria-expanded="false" 
                            aria-controls="conf_event-{{ event.id }}"
                        >
                            {% if event.deployment.get_deployment_status_label == 'Deployed' %}
                                {{ event.get_latest_deployment_date|date:"n/j/y" }}
                            {% else %}
                                TBD
                            {% endif %}
                            -- {{ event.deployment }} ({{ event.deployment.get_deployment_status_label }})
                        </a>
                        <a  data-toggle="collapse" 
                            class="collapsed text-right" 
                            href="#conf_event-{{ event.id }}" 
                            aria-controls="conf_event-{{ event.id }}" 
                            aria-expanded="false" 
                            role="button"
                        >
                            <i class="fa" aria-hidden="true"></i>
                            <span class="sr-only">Expand/Collapse Configurations/Constants {{ event.configuration_date }}</span>
                        </a>
                        {% if not user|has_group:"inventory only" %}
                            <div class = 'ajax-detail-link float-right'>
                                <a  href="#"
                                    class="btn btn-primary btn-sm mr-2"
                                    role="button"
                                    data-detail-url="{% url 'configs_constants:config_event_value_update' event.id %}"
                                    data-node-id="{{ event.id }}"
                                    data-node-type="{{ event.get_object_type }}">
                                        Edit Values
                                </a>
                            </div>
                        {% endif %}
                        <div class="collapse mt-3" id="conf_event-{{ event.id }}">
                            <hr>
                            {% if not user|has_group:"inventory only" %}
                                <div class="ajax-detail-link float-right">
                                    <a  href="#" 
                                        class="btn btn-danger btn-sm mr-2"
                                        data-detail-url="{% url 'configs_constants:config_event_value_delete' event.id %}" 
                                        role="button" 
                                    >
                                        Delete
                                    </a>
                                </div>
                            {% endif %}
                            <p>Approved: {{ event.approved }}</p>
                            <p>Approved by: {{ event.user_approver.username }}</p>
                            <p>Last Updated by: {{ event.user_draft.username }}</p>
                            <ul class="nav nav-tabs" id="inventory-tabs-nav" role="tablist">
                                <li class="nav-item">
                                    <a  class="nav-link active" 
                                        id="documentation-tab" 
                                        data-toggle="tab" 
                                        href="#configs_constants" 
                                        role="tab" 
                                        aria-controls="configs_constants" 
                                        aria-selected="false">
                                            Configurations / Constants
                                    </a>
                                </li>
                            </ul>
                            <div class="tab-content" id="inventory-tabs">
                                {% if event.config_values.all %}
                                    <div class="tab-pane fade show active" id="configs_constants" role="tabpanel" aria-labelledby="configs_constants-tab">
                                        <table class="table table-tight">
                                            <thead>
                                                <th>Name</th>
                                            </thead>
                                            <tbody>
                                                {% for value_set in event.config_values.all %}
                                                    <tr>
                                                        <td> 
                                                            <li class = 'list-group-item'>
                                                                <a  class="collapse show" 
                                                                    data-toggle="collapse" 
                                                                    href="#conf_const-{{ value_set.config_name }}{{ event.id }}" 
                                                                    aria-expanded="false" 
                                                                    aria-controls="conf_const-{{ value_set.config_name }}{{ event.id }}"
                                                                >
                                                                    <b>{{ value_set.config_name }}</b>
                                                                </a>
                                                                <a  data-toggle="collapse" 
                                                                    class="collapse show text-right" 
                                                                    href="#conf_const-{{ value_set.config_name }}{{ event.id }}" 
                                                                    aria-controls="conf_const-{{ value_set.config_name }}{{ event.id }}" 
                                                                    aria-expanded="false" 
                                                                    role="button"
                                                                >
                                                                    <i class="fa" aria-hidden="true"></i>
                                                                    <span class="sr-only">Expand/Collapse Configuration {{ value_set.config_name }}</span>
                                                                </a>
                                                                <div class="collapse show mt-1" id="conf_const-{{ value_set.config_name }}{{ event.id }}">
                                                                    <p class='font-weight-light'><b>Notes:</b> {{ value_set.notes }}</p>
                                                                    <table id = 'conf_const-val-table' class="table table-tight">
                                                                        <thead>
                                                                            <th>Value(s)</th>
                                                                        </thead>
                                                                        <tbody class = 'conf_const-tbody' id = 'conf_const-val-tbody' style = 'display:block; overflow: auto; max-height: 200px'>
                                                                            <tr style = 'display: block;'>
                                                                                <td style = 'white-space: nowrap'>{{ value_set.config_value }}</td>
                                                                            </tr>
                                                                        </tbody>
                                                                    </table>
                                                                </div>
                                                            </li>
                                                        </td>
                                                    </tr>
                                                {% endfor %}
                                            </tbody>
                                        </table>
                                    </div>
                                {% endif %}
                            </div>
                        </div>
                    </li>
                {% endfor %}
            </ul>
        </div>
=======
                    </div>
                </li>

            </ul>



        </div>
        {% include "calibrations/events_detail.html" with coeff_events=coeff_events user=user  %}
        {% include "configs_constants/const_default_detail.html" with inventory_item=inventory_item user=user  %}
        {% include "configs_constants/configs_detail.html" with inventory_item=inventory_item user=user  %}
        {% include "configs_constants/constants_detail.html" with inventory_item=inventory_item user=user  %}

>>>>>>> 5f97e1e5
    </div>



    <div class="mt-3 ajax-detail-link">
        {% if not inventory_item.build.is_deployed_to_field %}
            <a href="#"
               data-detail-url="{% url 'inventory:ajax_inventory_action' 'movetotrash' inventory_item.id %}"
               data-node-id="{{ inventory_item.id }}"
               role="button" class="btn btn-sm btn-danger parts-delete">Move to Trash</a>
        {% endif %}
    </div>



</div>

{% endif %}

{% block javascript %}
<script>

    /* Need to set a global JS variable is this item is on a Build to reference build_id for navtree functions */
    {% if inventory_item.build %}
        var buildID = 'builds_' + {{ inventory_item.build.id }};
    {% endif %}

    $(document).ready(function(){
        $('.print-code-btn').click(function() {
            var url = $(this).attr('data-printcode-url');
            var printerName = $( '#label-printer' ).val();
            var printerType = $( '#label-printer option:selected' ).attr('data-printer-type');
            console.log(printerType);
            // Reset print-status-alert div
            $('#print-status-alert').hide();

            $.ajax({
                url: url,
                data: {
                  'printer_name': printerName,
                  'printer_type' : printerType,
                },
                success: function (data) {
                  console.log(data.message);
                  if (data.success) {
                      $('#print-status-alert').show();
                      $('#print-status-alert').addClass('alert alert-success');
                      $('#print-status-alert').html(data.message);
                  } else {
                      $('#print-status-alert').show();
                      $('#print-status-alert').addClass('alert alert-danger');
                      $('#print-status-alert').html(data.message);
                  }

                }
            });

        });

        // Toggle display of Calibration and Configuration Actions sections
        let inv_part_type = '{{ inventory_item.part.part_type }}';
        let deployment = '{{ inventory_item.build.current_deployment }}';
        let part_has_cals = '{{ inventory_item.part.coefficient_names.exists }}';
        let user_id = '{{ user.id }}'
        if (inv_part_type == 'Instrument' && part_has_cals == 'True') {
            $('#add_coefficient_action').show();
            $('#calibration-template-tab').show().css('display', '');
            $('#calibration-template').show().css('display', '');
        } else {
            $('#add_coefficient_action').hide();
            $('#calibration-template-tab').hide();
            $('#calibration-template').hide();
        }

        if (inv_part_type == 'Instrument' && deployment != 'None' && deployment.length > 0) {
            $('#add_conf_const_action').show();
            $('#conf_const-template-tab').show().css('display', '');
            $('#conf_const-template').show().css('display', '');
        } else {
            $('#add_conf_const_action').hide();
            $('#conf_const-template-tab').hide();
            $('#conf_const-template').hide();
        }

        setCoeffTableWidth();
        $( window ).bind( "resize", setCoeffTableWidth ); 

        // Auto-resize CoefficientValue tables for horizontal scrolling
        function setCoeffTableWidth() {
            let invTabWidth =  $('#inventory-tabs').width();
            let tBodyWidth = invTabWidth - (invTabWidth * .1);
            $('.coeff-tbody').each(function() {
                $(this).css('max-width', tBodyWidth + 'px' );
            })
        }

        // Swap Reviewers as Approvers
        $('#calibration-template').on('click', 'button[id^=expander]', function(e) {
            e.preventDefault();
            let url = $(this).attr('data-reviewer-url');
            let review_badge = $(this).parent().parent().find('#review-badge');
            let progress_badge = $(this).parent().parent().find('#progress-badge');
            let reviewer = $(this).parent().parent().find('#reviewer-' + user_id)
            let approver_list = $(this).parent().parent().find('#approvers');
            if (review_badge.length) {
                $.ajax({
                    url: url,
                    success: function (data) {
                        if (data.approved) {
                            review_badge.after('<span id = "approve-badge" class = "badge badge-pill badge-success">Approved</span>');
                            progress_badge.hide();
                        }
                        $(this).remove();
                        approver_list.append("<span id='approver-{{ user.id }}'>{{ user.username }}</span>");
                        review_badge.remove();
                        reviewer.hide();
                    }
                });
            }
        });
    });
</script>
{% endblock javascript %}<|MERGE_RESOLUTION|>--- conflicted
+++ resolved
@@ -1,7 +1,7 @@
 <!--
 # Copyright (C) 2019-2020 Woods Hole Oceanographic Institution
 #
-# This file is part of the Roundabout Database project ("RDB" or 
+# This file is part of the Roundabout Database project ("RDB" or
 # "ooicgsn-roundabout").
 #
 # ooicgsn-roundabout is free software: you can redistribute it and/or modify
@@ -155,26 +155,13 @@
 
             {% if not user|has_group:"inventory only" %}
                 <a  id="add_coefficient_action"
-<<<<<<< HEAD
-                    class="dropdown-item" 
-=======
                     class="dropdown-item"
->>>>>>> 5f97e1e5
                     href="#"
                     data-detail-url="{% url 'calibrations:event_valueset_add' inventory_item.id %}"
                     data-node-id="{{ inventory_item.id }}"
                     data-location-id="{{ inventory_item.location.id}}"
                     data-node-type="calibration_event">Add Calibration Coefficients</a>
 
-<<<<<<< HEAD
-                <a  id="add_conf_const_action"
-                    class="dropdown-item" 
-                    href="#"
-                    data-detail-url="{% url 'configs_constants:config_event_value_add' inventory_item.id %}"
-                    data-node-id="{{ inventory_item.id }}"
-                    data-location-id="{{ inventory_item.location.id}}"
-                    data-node-type="config_event}">Add Configurations/Constants</a>
-=======
                 {% if not inventory_item.constant_default_events.exists %}
                     <a  id="add_constdefault_action"
                         class="dropdown-item"
@@ -200,7 +187,6 @@
                     data-node-id="{{ inventory_item.id }}"
                     data-location-id="{{ inventory_item.location.id}}"
                     data-node-type="config_event}">Add Configurations</a>
->>>>>>> 5f97e1e5
             {% endif %}
 
 
@@ -356,17 +342,6 @@
           <a class="nav-link" id="part-template-tab" data-toggle="tab" href="#part-template" role="tab" aria-controls="part-template" aria-selected="false">Part Specs</a>
         </li>
 
-<<<<<<< HEAD
-       
-        <li class="nav-item">
-          <a class="nav-link" id="calibration-template-tab" data-toggle="tab" href="#calibration-template" role="tab" aria-controls="calibration-template" aria-selected="false">Calibration Coefficient History</a>
-        </li>
-
-        <li class="nav-item">
-            <a class="nav-link" id="conf_const-template-tab" data-toggle="tab" href="#conf_const-template" role="tab" aria-controls="conf_const-template" aria-selected="false">Configuration / Constant History</a>
-        </li>
-  
-=======
         {% if inventory_item.calibration_events.exists %}
             <li class="nav-item">
                 <a class="nav-link" id="calibration-template-tab" data-toggle="tab" href="#calibration-template" role="tab" aria-controls="calibration-template" aria-selected="false">Calibration Coefficient History</a>
@@ -389,7 +364,6 @@
             </li>
         {% endif %}
 
->>>>>>> 5f97e1e5
 
     </ul>
 
@@ -628,292 +602,6 @@
                             {% endfor %}
                         </ul>
 
-<<<<<<< HEAD
-        <div class="tab-pane fade" id="calibration-template" role="tabpanel" aria-labelledby="calibration-template-tab">
-            <ul class="list-group">
-                {% for event in coeff_events %}
-                    <li class="list-group-item">
-                        <a  class="collapsed" 
-                            data-toggle="collapse" 
-                            href="#event-{{ event.id }}" 
-                            aria-expanded="false" 
-                            aria-controls="event-{{ event.id }}"
-                        >
-                            {{ event.calibration_date|date:"n/j/y" }}
-                        </a>
-                        <a  data-toggle="collapse" 
-                            class="collapsed text-right" 
-                            href="#event-{{ event.id }}" 
-                            aria-controls="event-{{ event.id }}" 
-                            aria-expanded="false" 
-                            role="button"
-                        >
-                            <i class="fa" aria-hidden="true"></i>
-                            <span class="sr-only">Expand/Collapse Calibration {{ event.calibration_date }}</span>
-                        </a>
-                        {% if user in event.user_draft.all %}
-                            <span id="review-badge" class="badge badge-pill badge-secondary">Review Requested</span>
-                        {% endif %}
-                        {% if event.approved %}
-                            <span id="approve-badge" class="badge badge-pill badge-success">Approved</span> 
-                        {% else %} 
-                            <span id="progress-badge" class="badge badge-pill badge-info">In Progress</span> 
-                        {% endif %}
-                        {% if not user|has_group:"inventory only" %}
-                            <div class = 'ajax-detail-link float-right'>
-                                <a  href="#"
-                                    class="btn btn-primary btn-sm mr-2"
-                                    role="button"
-                                    data-detail-url="{% url 'calibrations:event_valueset_update' event.id %}"
-                                    data-node-id="{{ event.id }}"
-                                    data-node-type="{{ event.get_object_type }}">
-                                        Edit Coefficient Values
-                                </a>
-                            </div>
-                        {% endif %}
-                        <div class="collapse mt-3" id="event-{{ event.id }}">
-                            <hr>
-                            {% if user in event.user_draft.all %}
-                                <button class="btn btn-success btn-sm mr-2" id='expander-date-{{event.id}}' data-reviewer-url="{% url 'calibrations:event_review_delete' event.id user.id %}">
-                                    Approve
-                                </button>
-                            {% endif %}
-                            {% if not user|has_group:"inventory only" %}
-                                <div class="ajax-detail-link float-right">
-                                    <a  href="#" 
-                                        class="btn btn-danger btn-sm mr-2"
-                                        data-detail-url="{% url 'calibrations:event_valueset_delete' event.id %}" 
-                                        role="button" 
-                                    >
-                                            Delete
-                                    </a>
-                                </div>
-                            {% endif %}
-                            <p id = 'approvers'>Approvers: 
-                                {% for user in event.user_approver.all %}
-                                    <span id='approver-{{ user.id }}'>{{ user.username }}</span>
-                                {% endfor %}
-                            </p>
-                            <p id = 'reviewers'>Reviewers: 
-                                {% for user in event.user_draft.all %}
-                                    <span id='reviewer-{{ user.id }}'>{{ user.username }}</span>
-                                {% endfor %}
-                            </p> 
-                            <ul class="nav nav-tabs" id="inventory-tabs-nav" role="tablist">
-                                <li class="nav-item">
-                                    <a  class="nav-link active" 
-                                        id="documentation-tab" 
-                                        data-toggle="tab" 
-                                        href="#coefficients" 
-                                        role="tab" 
-                                        aria-controls="coefficients" 
-                                        aria-selected="false">
-                                            Coefficients
-                                    </a>
-                                </li>
-                            </ul>
-                            <div class="tab-content" id="inventory-tabs">
-                                {% if event.coefficient_value_sets.all %}
-                                    <div class="tab-pane fade show active" id="coefficients" role="tabpanel" aria-labelledby="coefficients-tab">
-                                        <table class="table table-tight">
-                                            <thead>
-                                                <th>Name</th>
-                                            </thead>
-                                            <tbody>
-                                                {% for value_set in event.coefficient_value_sets.all %}
-                                                    <tr>
-                                                        <td> 
-                                                            <li class = 'list-group-item'>
-                                                                <a  class="collapse show" 
-                                                                    data-toggle="collapse" 
-                                                                    href="#coeff-{{ value_set.coefficient_name }}{{ event.id }}" 
-                                                                    aria-expanded="false" 
-                                                                    aria-controls="coeff-{{ value_set.coefficient_name }}{{ event.id }}"
-                                                                >
-                                                                    <b>{{ value_set.coefficient_name }}</b>
-                                                                </a>
-                                                                <a  data-toggle="collapse" 
-                                                                    class="collapse show text-right" 
-                                                                    href="#coeff-{{ value_set.coefficient_name }}{{ event.id }}" 
-                                                                    aria-controls="coeff-{{ value_set.coefficient_name }}{{ event.id }}" 
-                                                                    aria-expanded="false" 
-                                                                    role="button"
-                                                                >
-                                                                    <i class="fa" aria-hidden="true"></i>
-                                                                    <span class="sr-only">Expand/Collapse Calibration {{ value_set.coefficient_name }}</span>
-                                                                </a>
-                                                                {% if value_set.coefficient_name.value_set_type != '2d' and not user|has_group:"inventory only" %}
-                                                                    <div class = 'ajax-detail-link float-right'>
-                                                                        <a  href="#"
-                                                                            class="btn btn-primary btn-sm mr-2"
-                                                                            role="button"
-                                                                            data-detail-url="{% url 'calibrations:valueset_value_update' value_set.id %}"
-                                                                            data-node-id="{{ value_set.id }}"
-                                                                            data-node-type="{{ value_set.get_object_type }}">
-                                                                                Edit Coefficient Metadata
-                                                                        </a>
-                                                                    </div>
-                                                                {% endif %}
-                                                                <div class="collapse show mt-1" id="coeff-{{ value_set.coefficient_name }}{{ event.id }}">
-                                                                    <p class='font-weight-light'><b>Notes:</b> {{ value_set.notes }}</p>
-                                                                    <table id = 'coeff-val-table' class="table table-tight">
-                                                                        <thead>
-                                                                            <th>Value(s)</th>
-                                                                        </thead>
-                                                                        <tbody class = 'coeff-tbody' id = 'coeff-val-tbody' style = 'display:block; overflow: auto; max-height: 200px'>
-                                                                            {% regroup value_set.coefficient_values.all by row as row_sets %}
-                                                                            {% for row in row_sets %}
-                                                                                <tr style = 'display: block;'>
-                                                                                    {% for val in row.list %}
-                                                                                        <td style = 'white-space: nowrap'>
-                                                                                            <div style = 'width: 100px; text-align: center;'>{{ val }}</div>
-                                                                                        </td>
-                                                                                    {% endfor %}
-                                                                                </tr>
-                                                                            {% endfor %}
-                                                                        </tbody>
-                                                                    </table>
-                                                                </div>
-                                                            </li>
-                                                        </td>
-                                                    </tr>
-                                                {% endfor %}
-                                            </tbody>
-                                        </table>
-                                    </div>
-                                {% endif %}
-                            </div>
-                        </div>
-                    </li>
-                {% endfor %}
-            </ul>
-        </div>
-        <div class="tab-pane fade" id="conf_const-template" role="tabpanel" aria-labelledby="conf_const-template-tab">
-            <ul class="list-group">
-                {% for event in inventory_item.config_events.all %}
-                    <li class="list-group-item">
-                        <a  class="collapsed" 
-                            data-toggle="collapse" 
-                            href="#conf_event-{{ event.id }}" 
-                            aria-expanded="false" 
-                            aria-controls="conf_event-{{ event.id }}"
-                        >
-                            {% if event.deployment.get_deployment_status_label == 'Deployed' %}
-                                {{ event.get_latest_deployment_date|date:"n/j/y" }}
-                            {% else %}
-                                TBD
-                            {% endif %}
-                            -- {{ event.deployment }} ({{ event.deployment.get_deployment_status_label }})
-                        </a>
-                        <a  data-toggle="collapse" 
-                            class="collapsed text-right" 
-                            href="#conf_event-{{ event.id }}" 
-                            aria-controls="conf_event-{{ event.id }}" 
-                            aria-expanded="false" 
-                            role="button"
-                        >
-                            <i class="fa" aria-hidden="true"></i>
-                            <span class="sr-only">Expand/Collapse Configurations/Constants {{ event.configuration_date }}</span>
-                        </a>
-                        {% if not user|has_group:"inventory only" %}
-                            <div class = 'ajax-detail-link float-right'>
-                                <a  href="#"
-                                    class="btn btn-primary btn-sm mr-2"
-                                    role="button"
-                                    data-detail-url="{% url 'configs_constants:config_event_value_update' event.id %}"
-                                    data-node-id="{{ event.id }}"
-                                    data-node-type="{{ event.get_object_type }}">
-                                        Edit Values
-                                </a>
-                            </div>
-                        {% endif %}
-                        <div class="collapse mt-3" id="conf_event-{{ event.id }}">
-                            <hr>
-                            {% if not user|has_group:"inventory only" %}
-                                <div class="ajax-detail-link float-right">
-                                    <a  href="#" 
-                                        class="btn btn-danger btn-sm mr-2"
-                                        data-detail-url="{% url 'configs_constants:config_event_value_delete' event.id %}" 
-                                        role="button" 
-                                    >
-                                        Delete
-                                    </a>
-                                </div>
-                            {% endif %}
-                            <p>Approved: {{ event.approved }}</p>
-                            <p>Approved by: {{ event.user_approver.username }}</p>
-                            <p>Last Updated by: {{ event.user_draft.username }}</p>
-                            <ul class="nav nav-tabs" id="inventory-tabs-nav" role="tablist">
-                                <li class="nav-item">
-                                    <a  class="nav-link active" 
-                                        id="documentation-tab" 
-                                        data-toggle="tab" 
-                                        href="#configs_constants" 
-                                        role="tab" 
-                                        aria-controls="configs_constants" 
-                                        aria-selected="false">
-                                            Configurations / Constants
-                                    </a>
-                                </li>
-                            </ul>
-                            <div class="tab-content" id="inventory-tabs">
-                                {% if event.config_values.all %}
-                                    <div class="tab-pane fade show active" id="configs_constants" role="tabpanel" aria-labelledby="configs_constants-tab">
-                                        <table class="table table-tight">
-                                            <thead>
-                                                <th>Name</th>
-                                            </thead>
-                                            <tbody>
-                                                {% for value_set in event.config_values.all %}
-                                                    <tr>
-                                                        <td> 
-                                                            <li class = 'list-group-item'>
-                                                                <a  class="collapse show" 
-                                                                    data-toggle="collapse" 
-                                                                    href="#conf_const-{{ value_set.config_name }}{{ event.id }}" 
-                                                                    aria-expanded="false" 
-                                                                    aria-controls="conf_const-{{ value_set.config_name }}{{ event.id }}"
-                                                                >
-                                                                    <b>{{ value_set.config_name }}</b>
-                                                                </a>
-                                                                <a  data-toggle="collapse" 
-                                                                    class="collapse show text-right" 
-                                                                    href="#conf_const-{{ value_set.config_name }}{{ event.id }}" 
-                                                                    aria-controls="conf_const-{{ value_set.config_name }}{{ event.id }}" 
-                                                                    aria-expanded="false" 
-                                                                    role="button"
-                                                                >
-                                                                    <i class="fa" aria-hidden="true"></i>
-                                                                    <span class="sr-only">Expand/Collapse Configuration {{ value_set.config_name }}</span>
-                                                                </a>
-                                                                <div class="collapse show mt-1" id="conf_const-{{ value_set.config_name }}{{ event.id }}">
-                                                                    <p class='font-weight-light'><b>Notes:</b> {{ value_set.notes }}</p>
-                                                                    <table id = 'conf_const-val-table' class="table table-tight">
-                                                                        <thead>
-                                                                            <th>Value(s)</th>
-                                                                        </thead>
-                                                                        <tbody class = 'conf_const-tbody' id = 'conf_const-val-tbody' style = 'display:block; overflow: auto; max-height: 200px'>
-                                                                            <tr style = 'display: block;'>
-                                                                                <td style = 'white-space: nowrap'>{{ value_set.config_value }}</td>
-                                                                            </tr>
-                                                                        </tbody>
-                                                                    </table>
-                                                                </div>
-                                                            </li>
-                                                        </td>
-                                                    </tr>
-                                                {% endfor %}
-                                            </tbody>
-                                        </table>
-                                    </div>
-                                {% endif %}
-                            </div>
-                        </div>
-                    </li>
-                {% endfor %}
-            </ul>
-        </div>
-=======
                     </div>
                 </li>
 
@@ -927,7 +615,6 @@
         {% include "configs_constants/configs_detail.html" with inventory_item=inventory_item user=user  %}
         {% include "configs_constants/constants_detail.html" with inventory_item=inventory_item user=user  %}
 
->>>>>>> 5f97e1e5
     </div>
 
 
@@ -987,67 +674,6 @@
 
         });
 
-        // Toggle display of Calibration and Configuration Actions sections
-        let inv_part_type = '{{ inventory_item.part.part_type }}';
-        let deployment = '{{ inventory_item.build.current_deployment }}';
-        let part_has_cals = '{{ inventory_item.part.coefficient_names.exists }}';
-        let user_id = '{{ user.id }}'
-        if (inv_part_type == 'Instrument' && part_has_cals == 'True') {
-            $('#add_coefficient_action').show();
-            $('#calibration-template-tab').show().css('display', '');
-            $('#calibration-template').show().css('display', '');
-        } else {
-            $('#add_coefficient_action').hide();
-            $('#calibration-template-tab').hide();
-            $('#calibration-template').hide();
-        }
-
-        if (inv_part_type == 'Instrument' && deployment != 'None' && deployment.length > 0) {
-            $('#add_conf_const_action').show();
-            $('#conf_const-template-tab').show().css('display', '');
-            $('#conf_const-template').show().css('display', '');
-        } else {
-            $('#add_conf_const_action').hide();
-            $('#conf_const-template-tab').hide();
-            $('#conf_const-template').hide();
-        }
-
-        setCoeffTableWidth();
-        $( window ).bind( "resize", setCoeffTableWidth ); 
-
-        // Auto-resize CoefficientValue tables for horizontal scrolling
-        function setCoeffTableWidth() {
-            let invTabWidth =  $('#inventory-tabs').width();
-            let tBodyWidth = invTabWidth - (invTabWidth * .1);
-            $('.coeff-tbody').each(function() {
-                $(this).css('max-width', tBodyWidth + 'px' );
-            })
-        }
-
-        // Swap Reviewers as Approvers
-        $('#calibration-template').on('click', 'button[id^=expander]', function(e) {
-            e.preventDefault();
-            let url = $(this).attr('data-reviewer-url');
-            let review_badge = $(this).parent().parent().find('#review-badge');
-            let progress_badge = $(this).parent().parent().find('#progress-badge');
-            let reviewer = $(this).parent().parent().find('#reviewer-' + user_id)
-            let approver_list = $(this).parent().parent().find('#approvers');
-            if (review_badge.length) {
-                $.ajax({
-                    url: url,
-                    success: function (data) {
-                        if (data.approved) {
-                            review_badge.after('<span id = "approve-badge" class = "badge badge-pill badge-success">Approved</span>');
-                            progress_badge.hide();
-                        }
-                        $(this).remove();
-                        approver_list.append("<span id='approver-{{ user.id }}'>{{ user.username }}</span>");
-                        review_badge.remove();
-                        reviewer.hide();
-                    }
-                });
-            }
-        });
     });
 </script>
 {% endblock javascript %}