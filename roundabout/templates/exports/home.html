--- conflicted
+++ resolved
@@ -36,7 +36,6 @@
     <div class="col-9"><p>Downloads a shiplist.csv file</p></div>
   </div>
 
-<<<<<<< HEAD
   <div class="row">
     <div class="col-3"><p><a type=button class="btn btn-primary" href="{% url 'exports:cruises' %}">Export Cruises</a></p></div>
     <div class="col-9"><p>Downloads a CruiseInformation.csv file</p></div>
@@ -57,20 +56,13 @@
     <div class="col-9"><p>Downloads a zip of configuration event csv files (incl. constants)</p></div>
   </div>
 
+  {% if rdb_site_url == "https://obs-rdb.whoi.edu" %}
+  <br><br><a type=button class="btn btn-primary" href="{% url 'exports:obs_allbuilds' %}">Export Builds [OBS]</a>
+{% else %}
+  <br><br><a type=button class="btn btn-primary" href="{% url 'exports:CI' %}">Export All [CI]</a>
+{% endif %}
+
   <hr>
-=======
-      <br><br><a type=button class="btn btn-primary" href="{% url 'exports:calibrations' %}">Export Calibrations</a>
-      <br><br><a type=button class="btn btn-primary" href="{% url 'exports:configconsts' %}">Export Configurations & Constants</a>
-      <br><br><a type=button class="btn btn-primary" href="{% url 'exports:calibrations_with_configs' %}">Export Calibrations with<br>Configurations and Constants</a>
-      
-      {% if rdb_site_url == "https://obs-rdb.whoi.edu" %}
-        <br><br><a type=button class="btn btn-primary" href="{% url 'exports:obs_allbuilds' %}">Export Builds [OBS]</a>
-      {% else %}
-        <br><br><a type=button class="btn btn-primary" href="{% url 'exports:CI' %}">Export All [CI]</a>
-      {% endif %}
-    </div>
-    <div class="col-md-7">
->>>>>>> 0ab094b3
 
   <h2>Bulk Exports: CI spec</h2>
   <p>Exports for CI require specific schema and requirements so as to match the OOI CI Asset Management GitHub CSVs.</p>
