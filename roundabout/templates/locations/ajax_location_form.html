<!--
# Copyright (C) 2019-2020 Woods Hole Oceanographic Institution
#
# This file is part of the Roundabout Database project ("RDB" or
# "ooicgsn-roundabout").
#
# ooicgsn-roundabout is free software: you can redistribute it and/or modify
# it under the terms of the GNU General Public License as published by
# the Free Software Foundation, either version 2 of the License, or
# (at your option) any later version.
#
# ooicgsn-roundabout is distributed in the hope that it will be useful,
# but WITHOUT ANY WARRANTY; without even the implied warranty of
# MERCHANTABILITY or FITNESS FOR A PARTICULAR PURPOSE.  See the
# GNU General Public License for more details.
#
# You should have received a copy of the GNU General Public License
# along with ooicgsn-roundabout in the COPYING.md file at the project root.
# If not, see <http://www.gnu.org/licenses/>.
-->

{% load crispy_forms_tags %}

<div class="card-header">
    {% if location.id %}
    <h3>{{ location.name }}</h3>
    {% else %}
    <h3>Add Location</h3>
    {% endif %}
</div>

<div class="card-body">


<<<<<<< HEAD
    <form class="form-horizontal ajax-form" method="post" action="" novalidate
          fid="location-form"
          data-url='{{ request.build_absolute_uri|safe }}'>
=======
    <form class="form-horizontal ajax-form" method="post" action="" id="location-form" data-url='{{ request.build_absolute_uri|safe }}' novalidate>
>>>>>>> 7105fe4b
      {% csrf_token %}
      {{ form|crispy }}

      <div class="row">
          {% if form.errors %}
              {% for field in form %}
                  {% for error in field.errors %}
                      <div class="alert alert-danger">
                          <strong>{{ error|escape }}</strong>
                      </div>
                  {% endfor %}
              {% endfor %}
              {% for error in form.non_field_errors %}
                  <div class="alert alert-danger">
                      <strong>{{ error|escape }}</strong>
                  </div>
              {% endfor %}
          {% endif %}


      </div>

      <div class="control-group">
        <div class="controls">
          {% if location.id %}
              <button type="submit" class="btn btn-primary">Update Location</button>
              <input class="btn btn-light cancel-btn"
                 type="button" value="Cancel"
                 data-detail-url="{% url 'locations:ajax_location_detail' location.id %}"
                 data-node-id="{{ location.id }}" />
          {% else %}
              <button type="submit" class="btn btn-primary">Add Location</button>
              <input class="btn btn-light cancel-btn-noajax"
                     type="button" value="Cancel"
                     onclick="window.history.go(-1);"/>
          {% endif %}
        </div>
      </div>
    </form>


</div>

{% block javascript %}

{% endblock javascript %}<|MERGE_RESOLUTION|>--- conflicted
+++ resolved
@@ -32,13 +32,7 @@
 <div class="card-body">
 
 
-<<<<<<< HEAD
-    <form class="form-horizontal ajax-form" method="post" action="" novalidate
-          fid="location-form"
-          data-url='{{ request.build_absolute_uri|safe }}'>
-=======
     <form class="form-horizontal ajax-form" method="post" action="" id="location-form" data-url='{{ request.build_absolute_uri|safe }}' novalidate>
->>>>>>> 7105fe4b
       {% csrf_token %}
       {{ form|crispy }}
 
