<!--
# Copyright (C) 2019-2020 Woods Hole Oceanographic Institution
#
# This file is part of the Roundabout Database project ("RDB" or
# "ooicgsn-roundabout").
#
# ooicgsn-roundabout is free software: you can redistribute it and/or modify
# it under the terms of the GNU General Public License as published by
# the Free Software Foundation, either version 2 of the License, or
# (at your option) any later version.
#
# ooicgsn-roundabout is distributed in the hope that it will be useful,
# but WITHOUT ANY WARRANTY; without even the implied warranty of
# MERCHANTABILITY or FITNESS FOR A PARTICULAR PURPOSE.  See the
# GNU General Public License for more details.
#
# You should have received a copy of the GNU General Public License
# along with ooicgsn-roundabout in the COPYING.md file at the project root.
# If not, see <http://www.gnu.org/licenses/>.
-->

{% extends "base.html" %}
{% load static i18n %}
{% load mptt_tags %}
{% load crispy_forms_tags %}
{% load render_table from django_tables2 %}
{% load export_url from django_tables2 %}
{% load querystring from django_tables2 %}
{% block title %}{{ model }} Search{% endblock %}

{% block javascript %}
  <script type="text/javascript" src="/static/js/form-search.js"></script>
  <script>
    const page_model = '{{ model }}'

    {% if prev_cards %}
    const prev_cards = jQuery.parseJSON("{{ prev_cards|escapejs }}")
    {% else %}
    const prev_cards = null
    {% endif %}

    {% if avail_fields %}
    const avail_fields = jQuery.parseJSON("{{ avail_fields|escapejs }}")
    {% else %}
    const avail_fields = [{value:'id',text:'Database ID',disabled:false, legal_lookups:'BOOL_LOOKUP'}]
    {% endif %}

    {% if avail_lookups %}
    const avail_lookups = jQuery.parseJSON("{{ avail_lookups|escapejs }}")
    {% else %}
    const avail_lookups = [{value: "icontains", text: "Contains"},
                           {value:     "exact", text:    "Exact"}]
    {% endif %}

    {% if lookup_categories %}
    const lookup_categories = jQuery.parseJSON("{{ lookup_categories|escapejs }}")
    {% else %}
    const lookup_categories = {STR_LOOKUP : ['icontains', 'exact'],
                               NUM_LOOKUP : ['exact','gte','lte'],
                               DATE_LOOKUP: ['exact','gte','lte'],
                               BOOL_LOOKUP: ['exact'] }
    {% endif %}

    window.addEventListener("load", function(){
<<<<<<< HEAD
      reset_cards(prev_cards,avail_fields)

      // Activate floating horizontal scrollbar
      // see: https://github.com/Amphiluke/floating-scroll
      $('.table').floatingScroll('init')

=======
      // load previous search results
      reset_cards(prev_cards,avail_fields)

      // fixes loss of pagination formatting due somehow to django_tables2_column_shifter
      $('.table-container nav ul').addClass('justify-content-center')
      $('.table-container nav ul li').addClass('page-item')
      $('.table-container nav ul li a').addClass('page-link')

      // Add reset-shown-columns button to show/hide drowdown interface
      const new_li = '<li><a href="javascript:reset_column_shifter_defaults()">Reset Defaults</a></li>'
      $('.table-container .btn-group ul').prepend(new_li)

      // Activate floating horizontal scrollbar
      // see: https://github.com/Amphiluke/floating-scroll
      $('.table').floatingScroll('init')
>>>>>>> 9330e053
    })

  </script>
{% endblock javascript %}


{% block content %}

<div class="row">

  <!-- SEARCH CONTROLS -->
  <div class="col-md-5 search-control">
    <div class="row">
      <div class="col-sm-10 d-flex">
        <h2>Search: </h2>
        <div class="dropdown ml-3">
          <button class="btn btn-secondary dropdown-toggle" type="button" id="dropdownMenuButton" data-toggle="dropdown" aria-haspopup="true" aria-expanded="false">
            {{ model }}
          </button>
          <div class="dropdown-menu" aria-labelledby="dropdownMenuButton">
            <a class="dropdown-item" href={% url 'search:inventory' %}>Inventory</a>
            <a class="dropdown-item" href={% url 'search:part' %}>Parts</a>
            <a class="dropdown-item" href={% url 'search:build' %}>Builds</a>
            <a class="dropdown-item" href={% url 'search:assembly' %}>Assemblies</a>
          </div>
        </div>
      </div>
    </div>

    <form id='adv-search-form' method="get" accept-charset="utf-8" class="form" onsubmit="DoSubmit(event)">
      <div id='adv-search-cards'>  </div>
      <div class="row ml-1">
        <button class="btn btn-primary" type="button" onclick="insert_card('{{ model }}',null,'globalhack')" data-toggle="tooltip" title="Results from different cards are compounded">
          <i class="fa fa-plus"></i> New Card</button>
        <div class="ml-auto mr-3">
          <button class="btn btn-primary" type="button" onclick="reset_cards(prev_cards,'globalhack')">RESET</button>
          <button id='searchform-submit-button' class="btn btn-primary" type="submit">
            <span class="fa fa-search"></span> Submit</button>
        </div>
      </div>

    </form>

  </div>


  <!-- LISTVIEW -->
  <div class="col-md-7 search-results">

    <div class="card" id="search-list-view">
      <div class="card-header">
        <h3>Search Results</h3>
      </div>
      <div class="card-body">

          <button id="search--download-csv-button" class="btn btn-secondary btn-sm float-right" type="button" data-toggle="dropdown">
              <span id="search--download-csv-button--span" class="fa fa-download"></span> Download CSV
              <ul class="dropdown-menu">
                  <li><a class="dropdown-item" href="javascript:void(0)"
                         onclick='DownloadCSV(href_base = "{% querystring '_export'='csv' %}", vis_only=true);'>
                            Visible Columns</a></li>
                  <li><a class="dropdown-item" href="javascript:void(0)"
                         onclick='DownloadCSV(href_base = "{% querystring '_export'='csv' %}", vis_only=false);'>
                            All (Include Hidden Columns)</a></li>
              </ul>
          </button>

        {% if table %}
          <p><b>{{ table.paginator.count }}</b> items match your search!</p>
          {% render_table table %}
        {% endif %}

      </div>
    </div>
  </div>
</div>

{% endblock content %}<|MERGE_RESOLUTION|>--- conflicted
+++ resolved
@@ -62,14 +62,6 @@
     {% endif %}
 
     window.addEventListener("load", function(){
-<<<<<<< HEAD
-      reset_cards(prev_cards,avail_fields)
-
-      // Activate floating horizontal scrollbar
-      // see: https://github.com/Amphiluke/floating-scroll
-      $('.table').floatingScroll('init')
-
-=======
       // load previous search results
       reset_cards(prev_cards,avail_fields)
 
@@ -85,7 +77,6 @@
       // Activate floating horizontal scrollbar
       // see: https://github.com/Amphiluke/floating-scroll
       $('.table').floatingScroll('init')
->>>>>>> 9330e053
     })
 
   </script>
