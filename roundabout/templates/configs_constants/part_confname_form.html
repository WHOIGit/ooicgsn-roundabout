<!--
# Copyright (C) 2019-2020 Woods Hole Oceanographic Institution
#
# This file is part of the Roundabout Database project ("RDB" or
# "ooicgsn-roundabout").
#
# ooicgsn-roundabout is free software: you can redistribute it and/or modify
# it under the terms of the GNU General Public License as published by
# the Free Software Foundation, either version 2 of the License, or
# (at your option) any later version.
#
# ooicgsn-roundabout is distributed in the hope that it will be useful,
# but WITHOUT ANY WARRANTY; without even the implied warranty of
# MERCHANTABILITY or FITNESS FOR A PARTICULAR PURPOSE.  See the
# GNU General Public License for more details.
#
# You should have received a copy of the GNU General Public License
# along with ooicgsn-roundabout in the COPYING.md file at the project root.
# If not, see <http://www.gnu.org/licenses/>.
-->



{% load static i18n %}
{% load mptt_tags %}
{% load crispy_forms_tags %}


<div class="card-header">
    {% if event_template.id %}
        <h3>Update Configurations/Constants</h3>
    {% else %}
        <h3>Add Configurations/Constants</h3>
    {% endif %}
</div>

<div class="card-body">

    <div class="modal fade" id="warningModal" tabindex="-1" role="dialog" aria-labelledby="warningModalLabel" aria-hidden="true">
        <div class="modal-dialog" role="document">
            <div class="modal-content">
                <div class="modal-header">
                    <h5 class="modal-title" id="warningModalLabel">New message</h5>
                    <button type="button" class="close" data-dismiss="modal" aria-label="Close">
                        <span aria-hidden="true">&times;</span>
                    </button>
                </div>
                <div class="modal-body">
                    <p>Warning: deleting Names will delete associated Event data</p>
                </div>
                <div class="modal-footer">
                    <button type="button" class="btn btn-secondary" data-dismiss="modal">Close</button>
                    <button id = 'modal_delete' type="button" class="btn btn-primary">Delete</button>
                </div>
            </div>
        </div>
    </div>

    {% if latest_flag.detail %}
        <p>
            <strong>Why Flagged:</strong> {{ latest_flag.detail }}
        </p>
    {% endif %}
    <form   class="form-horizontal ajax-form"
            method="post"
            action=""
            id="conf_name-action-form"
            enctype="multipart/form-data"
            data-url='{{ request.build_absolute_uri|safe }}'
    >
        {% csrf_token %}

        <div class="col-md-12">
            {{ part_conf_copy_form | crispy }}
            {{ form | crispy }}
            <h5 id = '__all__'>Configurations/Constants</h5>
            <table class="table table-tight conf_name-form" style = 'display:block; overflow: auto; max-height: 100vh'>
                <thead>
                    <th>Name</th>
                    <th>Type</th>
                    <th>Export with Calibrations</th>
                    <th>Deprecated</th>
                    <th>Delete</th>
                </thead>
                <tbody>
                {{ part_confname_form.management_form }}
                {% for conf in part_confname_form %}
<<<<<<< HEAD
                    <tr class = 'custom-form-template'>
=======
                    <tr class = 'formset-row'>
>>>>>>> 012a5a81
                        <td>{{ conf.id }} {{ conf.name }}</td>
                        <td>{{ conf.id }} {{ conf.config_type }}</td>
                        <td style = 'text-align: center;'>{{ conf.id }} {{ conf.include_with_calibrations }}</td>
                        <td style = 'text-align: center;'>{{ conf.id }} {{ conf.deprecated }}</td>
                        <td>
                            {{conf.id}}  {{conf.DELETE}}
                            <button id = 'delete_button-{{forloop.counter}}' data-row_num='{{forloop.counter}}' type="button" class="btn btn-primary" data-toggle="modal" data-target="#warningModal" data-whatever="{{ event_template.config_name }}">Delete</button>
                        </td>
                    </tr>
                {% endfor %}
                    <tr id = 'add_row'>
                        <td>
                            <button type='button' id = 'add_button' class="btn btn-primary">Add Row</button>
                        </td>
                    </tr>
                </tbody>
            </table>
        </div>

        <div class="control-group">
            <div class="controls">
                {% if event_template.id %}
                    {% if action_type == 'movetotrash' %}
                        <button type="submit" class="btn btn-danger">Confirm Move to Trash</button>
                    {% else %}
                        <button type="submit" class="btn btn-primary">Update Configurations/Constant(s)</button>
                    {% endif %}
                {% else %}
                    <button type="submit" class="btn btn-primary">Add Configurations/Constant(s)</button>
                {% endif %}

                <input  class="btn btn-light cancel-btn"
                        type="button"
                        value="Cancel"
                        data-detail-url="{% url 'parts:ajax_parts_detail' part_id %}"
                        data-node-id="{{ part_id }}"
                />
            </div>
        </div>
    </form>
</div>


{% block javascript %}
<script type="text/javascript">
    $(document).ready(function() {
        // Holds selected row marked for deletion
<<<<<<< HEAD
        let global_row = []

        // Hide default form delete checkboxes
        $('[id$=-DELETE]').hide()
=======
        let global_row = [];

        // Hide default form delete checkboxes
        $('[id$=-DELETE]').hide();
>>>>>>> 012a5a81

        // Set selected row
        $('[id^=delete_button]').on('click', function () {
            let button = $(this);
            let row = button.parent().parent();
<<<<<<< HEAD
            let conf_name = row.find('[name$=-name]')
            let conf_type = row.find(':selected')
            $('#warningModalLabel').text(conf_type.text() + ': ' + conf_name.val())
            global_row = row
        });

        // Hide and mark row for deletion
        $('#modal_delete').on('click', function() {
            let delete_field = global_row.find('input[id$=-DELETE]')
            if (delete_field) {
                delete_field.prop("checked", "checked");
            }
            global_row.hide();
            $('#warningModal').modal('toggle')
        });

        // Clone last table row, replace row numbers in id/name attributes of child tags, update total form count
        $('#add_button').on('click', function() {
            let total_forms = $('[id$=-TOTAL_FORMS]')
            let add_row = $('#add_row')
            let last_row_clone = $('.conf_name-form tbody tr.custom-form-template:last').clone()
            add_row.before(last_row_clone)
            let new_last_row = $('.conf_name-form tbody tr.custom-form-template:last')
            if (new_last_row.is(':hidden')) {
                new_last_row.show()
            }
            let tr_children = new_last_row.find('[id^="id_config_names"]')
            tr_children.each(function() {
                let tag = $(this)
                let tag_id = tag.attr('id')
                let tag_name = tag.attr('name')
                let id_rownum_char_idx = tag.attr('id').indexOf('-') + 1
                let name_rownum_char_idx = tag.attr('name').indexOf('-') + 1
                let new_tag_id = tag_id.replaceAt(id_rownum_char_idx, total_forms.val())
                let new_tag_name = tag_name.replaceAt(name_rownum_char_idx, total_forms.val())
                tag.prop('id', new_tag_id)
                tag.prop('name', new_tag_name)
            })
            total_forms.val(parseInt(total_forms.val()) + 1)
        });

=======
            let conf_name = row.find('[name$=-name]');
            let conf_type = row.find(':selected');
            $('#warningModalLabel').text(conf_type.text() + ': ' + conf_name.val());
            global_row = row
        });

        // Hide and mark row for deletion
        $('#modal_delete').on('click', function() {
            let delete_field = global_row.find('input[id$=-DELETE]');
            if (delete_field) {
                delete_field.prop("checked", "checked");
            }
            global_row.hide();
            $('#warningModal').modal('toggle');
        });

        // Clone last table row, replace row numbers in id/name attributes of child tags, update total form count
        $('#add_button').off().on('click', function() {

            let total_forms = $('[id$=-TOTAL_FORMS]');
            let add_row = $('#add_row');
            let last_row_clone = $('.conf_name-form tbody tr.formset-row:last').clone();

            add_row.before(last_row_clone);

            let new_last_row = $('.conf_name-form tbody tr.formset-row:last');
            if (new_last_row.is(':hidden')) {
                new_last_row.show();
            }

            let tr_children = new_last_row.find('[id^="id_config_names"]');
            tr_children.each(function() {
                let tag = $(this);
                let tag_id = tag.attr('id');
                let tag_name = tag.attr('name');
                let id_rownum_char_idx = tag.attr('id').indexOf('-') + 1;
                let name_rownum_char_idx = tag.attr('name').indexOf('-') + 1;
                let new_tag_id = tag_id.replaceAt(id_rownum_char_idx, total_forms.val());
                let new_tag_name = tag_name.replaceAt(name_rownum_char_idx, total_forms.val());
                tag.prop('id', new_tag_id);
                tag.prop('name', new_tag_name);
            });

            total_forms.val(parseInt(total_forms.val()) + 1);
        });

>>>>>>> 012a5a81
        // Replace String character at specific index
        String.prototype.replaceAt = function(index, replacement) {
            return this.substr(0, index) + replacement + this.substr(index + replacement.length);
        }
    });
</script>
{% endblock javascript %}<|MERGE_RESOLUTION|>--- conflicted
+++ resolved
@@ -85,11 +85,7 @@
                 <tbody>
                 {{ part_confname_form.management_form }}
                 {% for conf in part_confname_form %}
-<<<<<<< HEAD
-                    <tr class = 'custom-form-template'>
-=======
                     <tr class = 'formset-row'>
->>>>>>> 012a5a81
                         <td>{{ conf.id }} {{ conf.name }}</td>
                         <td>{{ conf.id }} {{ conf.config_type }}</td>
                         <td style = 'text-align: center;'>{{ conf.id }} {{ conf.include_with_calibrations }}</td>
@@ -137,65 +133,15 @@
 <script type="text/javascript">
     $(document).ready(function() {
         // Holds selected row marked for deletion
-<<<<<<< HEAD
-        let global_row = []
-
-        // Hide default form delete checkboxes
-        $('[id$=-DELETE]').hide()
-=======
         let global_row = [];
 
         // Hide default form delete checkboxes
         $('[id$=-DELETE]').hide();
->>>>>>> 012a5a81
 
         // Set selected row
         $('[id^=delete_button]').on('click', function () {
             let button = $(this);
             let row = button.parent().parent();
-<<<<<<< HEAD
-            let conf_name = row.find('[name$=-name]')
-            let conf_type = row.find(':selected')
-            $('#warningModalLabel').text(conf_type.text() + ': ' + conf_name.val())
-            global_row = row
-        });
-
-        // Hide and mark row for deletion
-        $('#modal_delete').on('click', function() {
-            let delete_field = global_row.find('input[id$=-DELETE]')
-            if (delete_field) {
-                delete_field.prop("checked", "checked");
-            }
-            global_row.hide();
-            $('#warningModal').modal('toggle')
-        });
-
-        // Clone last table row, replace row numbers in id/name attributes of child tags, update total form count
-        $('#add_button').on('click', function() {
-            let total_forms = $('[id$=-TOTAL_FORMS]')
-            let add_row = $('#add_row')
-            let last_row_clone = $('.conf_name-form tbody tr.custom-form-template:last').clone()
-            add_row.before(last_row_clone)
-            let new_last_row = $('.conf_name-form tbody tr.custom-form-template:last')
-            if (new_last_row.is(':hidden')) {
-                new_last_row.show()
-            }
-            let tr_children = new_last_row.find('[id^="id_config_names"]')
-            tr_children.each(function() {
-                let tag = $(this)
-                let tag_id = tag.attr('id')
-                let tag_name = tag.attr('name')
-                let id_rownum_char_idx = tag.attr('id').indexOf('-') + 1
-                let name_rownum_char_idx = tag.attr('name').indexOf('-') + 1
-                let new_tag_id = tag_id.replaceAt(id_rownum_char_idx, total_forms.val())
-                let new_tag_name = tag_name.replaceAt(name_rownum_char_idx, total_forms.val())
-                tag.prop('id', new_tag_id)
-                tag.prop('name', new_tag_name)
-            })
-            total_forms.val(parseInt(total_forms.val()) + 1)
-        });
-
-=======
             let conf_name = row.find('[name$=-name]');
             let conf_type = row.find(':selected');
             $('#warningModalLabel').text(conf_type.text() + ': ' + conf_name.val());
@@ -242,7 +188,6 @@
             total_forms.val(parseInt(total_forms.val()) + 1);
         });
 
->>>>>>> 012a5a81
         // Replace String character at specific index
         String.prototype.replaceAt = function(index, replacement) {
             return this.substr(0, index) + replacement + this.substr(index + replacement.length);
