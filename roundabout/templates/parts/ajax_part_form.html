<!--
# Copyright (C) 2019-2020 Woods Hole Oceanographic Institution
#
# This file is part of the Roundabout Database project ("RDB" or 
# "ooicgsn-roundabout").
#
# ooicgsn-roundabout is free software: you can redistribute it and/or modify
# it under the terms of the GNU General Public License as published by
# the Free Software Foundation, either version 2 of the License, or
# (at your option) any later version.
#
# ooicgsn-roundabout is distributed in the hope that it will be useful,
# but WITHOUT ANY WARRANTY; without even the implied warranty of
# MERCHANTABILITY or FITNESS FOR A PARTICULAR PURPOSE.  See the
# GNU General Public License for more details.
#
# You should have received a copy of the GNU General Public License
# along with ooicgsn-roundabout in the COPYING.md file at the project root.
# If not, see <http://www.gnu.org/licenses/>.
-->

{% load static i18n %}
{% load mptt_tags %}
{% load crispy_forms_tags %}
{{ form.media }}

<div class="card-header">
    {% if part_template %}
        <h3>{{ part_template.name }}</h3>
    {% else %}
        <h3>Add Part Template</h3>
    {% endif %}

</div>

<div class="card-body">

      <form class="form-horizontal parts ajax-form" method="post" action=""
            data-url='{{ request.build_absolute_uri|safe }}'
            data-partnumber-url='{% url 'parts:ajax_validate_part_number' %}'
            id="parts-form" novalidate>
        {% csrf_token %}

        {{ form|crispy }}


        <div class="row">
            {% if form.errors %}
                {% for field in form %}
                    {% for error in field.errors %}
                        <div class="alert alert-danger">
                            <strong>{{ error|escape }}</strong>
                        </div>
                    {% endfor %}
                {% endfor %}
                {% for error in form.non_field_errors %}
                    <div class="alert alert-danger">
                        <strong>{{ error|escape }}</strong>
                    </div>
                {% endfor %}
            {% endif %}
        </div>

        {% if not part_template %}
             <h4>Revision Information</h4>
              <table class="table table-tight">
                <thead>
                  <th>Revision Code</th>
                  <th class="text-right">Unit Cost</th>
                  <th class="text-right">Refurbishment Cost</th>
                </thead>
                <tbody>
                    {{ revision_form.management_form }}

                    {% if revision_form.errors %}
                    <tr>
                      <div class="alert alert-danger">
                      {% for dict in revision_form.errors %}

                          {% for error in dict.values %}
                            {{ error|escape }}
                          {% endfor %}

                      {% endfor %}
                      </div>
                    </tr>
                   {% endif %}

                    {% for rev in revision_form %}

                      <tr>
                          <td>{{ rev.revision_code }}</td>
                          <td class="text-right">{{ rev.unit_cost }}</td>
                          <td class="text-right">{{ rev.refurbishment_cost }} </td>
                      </tr>
                      <tr>
                          <td colspan="3">
                            <p>Notes on this Revision</p>
                            {{ rev.note }}
                          </td>
                      </tr>
                    {% endfor %}
                  </tbody>
                </table>


                <div class="col-md-12">
                 <h5>Revision Documentation</h5>
                  <table class="table table-tight documentation-form">
                    <thead>
                      <th>Document</th>
                      <th class="text-right">Document Type</th>
                      <th class="text-right">Link</th>
                    </thead>
                    <tbody>
                      {{ documentation_form.management_form }}

                      {% if documentation_form.errors %}
                      <tr>
                        <div class="alert alert-danger">
                        {% for dict in documentation_form.errors %}

                            {% for error in dict.values %}
                              {{ error|escape }}
                            {% endfor %}

                        {% endfor %}
                        </div>
                      </tr>
                     {% endif %}

                      {% for doc in documentation_form %}

                        <tr>
                            <td>{% if doc.id  %}{{ doc.DELETE }}{% endif %} {{ doc.id }} {{ doc.name }}</td>
                            <td class="text-right">{{ doc.doc_type }}</td>
                            <td class="text-right">{{ doc.doc_link }} </td>
                        </tr>
                      {% endfor %}
                    </tbody>
                  </table>
                </div>
        {% endif %}

        <div class="control-group">
          <div class="controls">
            {% if part_template.id %}
                <button type="submit" class="btn btn-primary">Update Part</button>
                <input class="btn btn-light cancel-btn"
                   type="button" value="Cancel"
                   data-detail-url="{% url 'parts:ajax_parts_detail' part_template.id %}"
                   data-node-id="{{ part_template.id }}" />
            {% else %}
                <button type="submit" class="btn btn-primary">Add Part</button>
                <input class="btn btn-light cancel-btn-noajax"
                       type="button" value="Cancel"
                       onclick="window.history.go(-1);"/>
            {% endif %}
          </div>
        </div>
      </form>

    </div>


  </div>



{% block javascript %}

<script type="text/javascript">

{% if part_template.id %}
    var formAction = 'update';
    var initialPartNumber = '{{ part_template.part_number }}'
{% else %}
    var formAction = 'create';
    var initialPartNumber = ''
{% endif %}

$(document).ready(function() {

    $('.documentation-form tbody tr').formset({
        prefix: 'documentation', // <-- Needs to match the Django related_name for the models
        addText: 'add document',
        deleteText: 'remove',
    });

    // AJAX functions for form

    $("#id_part_number").on("blur", function(){
      var url = $("#parts-form").attr("data-partnumber-url");
      var partNumber = $(this).val();
      console.log(initialPartNumber);

      $.ajax({
          url: url,
          data: {
              "part_number": partNumber,
              "form_action": formAction,
              "initial_part_number": initialPartNumber,
          },
          beforeSend: function() {
              $("#div_id_part_number .ajax-error").remove();
            },
          success: function (data) {
              if ( data.is_error ) {
                var html = "<div class='ajax-error alert alert-danger' id='part-number-ajax-error'>" + data.error_message + "</div>"
                $(html).insertAfter("#id_part_number");
              }
          }
      });

    })

    const part_type = '{{part_template.part_type}}'
    if (part_type == 'Instrument') {
      $('#div_id_cal_dec_places').show();
    } else {
        $('#div_id_cal_dec_places').hide();
    }

<<<<<<< HEAD
    $('#id_part_type').change(function() {
        let part_id = $(this).val();
        if (part_id == 3) {
=======
    // On-change of dropdown selection, obtain part type name, show/hide max-cal attribute 
    $('#id_part_type').change(function() {
        let part_type = $(this).find('option:selected').text();
        if (part_type == ' Instrument') {
>>>>>>> 5f97e1e5
            $('#div_id_cal_dec_places').show();
        } else {
            $('#div_id_cal_dec_places').hide();
        }
    })

});

</script>

{% endblock javascript %}<|MERGE_RESOLUTION|>--- conflicted
+++ resolved
@@ -221,16 +221,10 @@
         $('#div_id_cal_dec_places').hide();
     }
 
-<<<<<<< HEAD
-    $('#id_part_type').change(function() {
-        let part_id = $(this).val();
-        if (part_id == 3) {
-=======
     // On-change of dropdown selection, obtain part type name, show/hide max-cal attribute 
     $('#id_part_type').change(function() {
         let part_type = $(this).find('option:selected').text();
         if (part_type == ' Instrument') {
->>>>>>> 5f97e1e5
             $('#div_id_cal_dec_places').show();
         } else {
             $('#div_id_cal_dec_places').hide();
