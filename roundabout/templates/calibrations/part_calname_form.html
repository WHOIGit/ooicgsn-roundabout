--- conflicted
+++ resolved
@@ -25,6 +25,22 @@
         addText: 'Add Calibration',
         deleteText: 'Remove'
     });
+
+    let formRows = $('.dynamic-form');
+    formRows.each(function() {
+        row = $(this)
+        let removeButtons = row.find('.delete-row')
+        let deprecated = row.find("[id$='deprecated']").attr('checked')
+        for (i = 0; i < removeButtons.length; i++) { 
+            if (i != 0) {
+                removeButtons[i].remove()
+            }
+        }
+
+        if (deprecated == 'checked') {
+            removeButtons.remove()
+        } 
+    })
 </script>
 
 {% load static i18n %}
@@ -109,43 +125,4 @@
 
 {% block javascript %}
 
-<<<<<<< HEAD
-        $(document).ready(function() {
-
-            // Handles CoefficientValueSet form instance generation
-            $('.calibration-form tbody tr').formset({
-                prefix: 'coefficient_names',
-                addText: 'Add Calibration',
-                deleteText: 'Remove'
-            });
-
-            let formRows = $('.dynamic-form');
-            formRows.each(function() {
-                row = $(this)
-                let removeButtons = row.find('.delete-row')
-                let deprecated = row.find("[id$='deprecated']").attr('checked')
-                for (i = 0; i < removeButtons.length; i++) { 
-                    if (i != 0) {
-                        removeButtons[i].remove()
-                    }
-                }
-
-                if (deprecated == 'checked') {
-                    removeButtons.remove()
-                } 
-            })
-
-            let addRowCount = 0;
-            $('.add-row').each(function() {
-                addRowCount++;
-            })
-
-            if (addRowCount > 1) {
-                $('.add-row')[0].remove();
-            }
-        })
-
-    </script>
-=======
->>>>>>> 7cdefde2
 {% endblock javascript %}