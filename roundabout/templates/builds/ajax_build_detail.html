{% load humanize %}
{% load common_tags %}
{% load mptt_tags %}

<div class="card-header" data-object-id="{{ build.id }}">
    <h3>{{ build }}</h3>
</div>

<div class="card-body">

    <div class="dropdown float-right">
      <button id="action" type="button" data-toggle="dropdown" aria-haspopup="true" aria-expanded="false" class="btn btn-primary">
        Choose Action
      </button>
      <div class="dropdown-menu dropdown-menu-right" aria-labelledby="action">
            <div class="ajax-detail-link">
                <a class="dropdown-item" href="#"
                    data-detail-url="{% url 'builds:ajax_builds_action' 'locationchange' build.id %}"
                    data-node-id="{{ build.id }}"
                    data-node-type="detail">Location Change</a>
                <!--
                <a class="dropdown-item" href="#"
                    data-detail-url="{% url 'builds:ajax_builds_action' 'test' build.id %}"
                    data-node-id="{{ build.id }}"
                    data-location-id="{{ build.location.id}}"
                    data-node-type="detail">Test</a>
                -->
                <a class="dropdown-item" href="#"
                    data-detail-url="{% url 'builds:ajax_builds_action' 'flag' build.id %}"
                    data-node-id="{{ build.id }}"
                    data-location-id="{{ build.location.id }}"
                    data-node-type="detail">Flag</a>

                <a class="dropdown-item" href="#"
                    data-detail-url="{% url 'builds:ajax_note_action' build.id %}"
                    data-node-id="{{ build.id }}"
                    data-location-id="{{ build.location.id }}"
                    data-node-type="detail">Photo/Note</a>

                <a class="dropdown-item" href="#"
<<<<<<< HEAD
                    data-detail-url="{% url 'deployments:ajax_deployment_snapshot' build.id %}"
                    data-node-id="{{ build.id }}"
                    data-location-id="{{ build.location.id }}"
                    data-node-type="detail">Take Snapshot</a>

                <a class="dropdown-item" href="{% url 'reports:build_report' build.id %}"
                   data-node-id="{{ assembly.id }}"
                   data-node-type="detail">Generate Report <span class="badge badge-success"> NEW!</span></a>

                <a class="dropdown-item" href="#"
=======
>>>>>>> 2e9a6bde
                    data-detail-url="{% url 'builds:ajax_builds_update' build.id %}"
                    data-node-id="{{ build.id }}"
                    data-location-id="{{ build.location.id }}"
                    data-node-type="detail">Edit Build Details</a>

                <a class="dropdown-item" href="#"
                    data-detail-url="{% url 'builds:ajax_builds_snapshot' build.id %}"
                    data-node-id="{{ build.id }}"
                    data-location-id="{{ build.location.id }}"
                    data-node-type="detail">Take Snapshot</a>

                <hr>

                {% if not build.is_deployed %}
                    <a class="dropdown-item" href="#"
                        data-detail-url="{% url 'builds:ajax_deployment_add' build.id %}"
                        data-node-id="{{ build.id }}"
                        data-location-id="{{ build.location.id}}"
                        data-node-type="detail">Start {{ label_deployments_app_singular }}</a>
                {% endif %}

                {% if build.current_deployment.current_deployment_status == 'create' %}
                    <a class="dropdown-item" href="#"
                        data-detail-url="{% url 'builds:ajax_deployment_action' 'burnin' build.current_deployment.id build.id  %}"
                        data-node-id="{{ build.id }}"
                        data-location-id="{{ build.location.id}}"
                        data-node-type="detail">Initiate Burn In</a>
                {% endif %}

                {% if build.current_deployment.current_deployment_status == 'burnin' %}
                    <a class="dropdown-item" href="#"
                        data-detail-url="{% url 'builds:ajax_deployment_action' 'deploy' build.current_deployment.id build.id %}"
                        data-node-id="{{ build.id }}"
                        data-location-id="{{ build.location.id}}"
                        data-node-type="detail">Deploy to Sea</a>
                {% endif %}

                {% if build.current_deployment.current_deployment_status == 'deploy' %}

                    <a class="dropdown-item" href="#"
                        data-detail-url="{% url 'builds:ajax_deployment_action' 'details' build.current_deployment.id build.id %}"
                        data-node-id="{{ build.id }}"
                        data-location-id="{{ build.location.id}}"
                        data-node-type="detail">Update Deployment Details</a>

                    <a class="dropdown-item" href="#"
                        data-detail-url="{% url 'builds:ajax_deployment_action' 'recover' build.current_deployment.id build.id %}"
                        data-node-id="{{ build.id }}"
                        data-location-id="{{ build.location.id}}"
                        data-node-type="detail">Recover from Sea</a>
                {% endif %}

                {% if build.current_deployment.current_deployment_status == 'recover' %}
                    <a class="dropdown-item" href="#"
                        data-detail-url="{% url 'builds:ajax_deployment_action' 'retire' build.current_deployment.id build.id %}"
                        data-node-id="{{ build.id }}"
                        data-location-id="{{ build.location.id}}"
                        data-node-type="detail">Retire {{ label_deployments_app_singular }}</a>
                {% endif %}


            </div>

      </div>
    </div>


    <p>Build ID Number: {{ build.build_number }}</p>

    <p>Assembly: {{ build.assembly }}</p>

    <p>Assembly Type: {{ build.assembly.assembly_type }}</p>

    <p>Build Notes: {{ build.build_notes }}</p>

    <hr>
    <div id="build-status">
        <!--
        <div id="build-progress" class="float-right">
            <h6>Percent Built</h6>
            <div class="progress progress-bar-vertical ">
                <div class="progress-bar" role="progressbar" aria-valuenow="30" aria-valuemin="0" aria-valuemax="100" style="height: 30%;">
                  30%
                </div>
            </div>
        </div>
    -->
        <h5>Build Status</h5>

        {% if build.flag %}
        <div class="float-right ajax-detail-link"><a href="#" data-detail-url="{% url 'builds:ajax_builds_action' 'flag' build.id %}" role="button" class="btn btn-danger">FLAGGED</a></div>
        {% endif %}

        <p>Current Location: {{ build.location }}</p>

        <p>Total Time at Sea: {{ build.total_time_at_sea|time_at_sea_display }}</p>

        <h6>Percent Built</h6>

        <div class="progress" style="height: 20px;">
            {% if percent_complete == 0 %} {{ percent_complete }}% {% endif %}
          <div class="progress-bar progress-bar-striped bg-info" role="progressbar" style="width: {{ percent_complete }}%;" aria-valuenow="{{ percent_complete }}" aria-valuemin="0" aria-valuemax="100">
              <span>{{ percent_complete }}%</span>
          </div>
        </div>




    </div>





    {% if build.is_deployed %}
        <hr>

        <h5>Current {{ label_deployments_app_singular }} Data</h5>
        <p>{{ label_deployments_app_singular }} Number: {{ current_deployment.deployment_number }}</p>
        <p>Final {{ label_deployments_app_singular }} Location: {{ current_deployment.deployed_location }}</p>

        {% if build.current_deployment_time_at_sea %}
            <p>Current {{ label_deployments_app_singular }} Time at Sea: {{ build.current_deployment_time_at_sea|time_at_sea_display }}
        {% endif %}

        <h6>{{ label_deployments_app_singular }} Status</h6>

        <div class="progress mb-3" style="height: 20px;">

            <div class="progress-bar {{ current_deployment.get_deployment_progress_bar|get_item:'bar_class' }}" role="progressbar" style="width: {{ current_deployment.get_deployment_progress_bar|get_item:'bar_width' }}%;" aria-valuenow="{{ current_deployment.get_deployment_progress_bar|get_item:'bar_width' }}" aria-valuemin="0" aria-valuemax="100">
                <span>{{ current_deployment.get_deployment_status_label }}</span>
            </div>

        </div>

        {% if current_deployment.get_deploytosea_details %}
            <p>{{ label_deployments_app_singular }} Date: {{ current_deployment.get_deploytosea_details|get_item:'deploy_date'|date:"n/j/y H:i" }}</p>
            <p>Latitude: {{ current_deployment.get_deploytosea_details|get_item:'latitude' }}</p>
            <p>Longitude: {{ current_deployment.get_deploytosea_details|get_item:'longitude' }}</p>
            <p>Depth: {{ current_deployment.get_deploytosea_details|get_item:'depth' }} m</p>
        {% endif %}
    {% endif %}

    <hr>

    <ul class="nav nav-tabs" id="inventory-tabs-nav" role="tablist">

        {% if build.actions.all %}
            <li class="nav-item">
              <a class="nav-link active" id="history-tab" data-toggle="tab" href="#history" role="tab" aria-controls="history" aria-selected="true">History</a>
            </li>
        {% endif %}

        {% if build.deployments.all %}
            <li class="nav-item">
              <a class="nav-link" id="deployments-tab" data-toggle="tab" href="#deployments" role="tab" aria-controls="deployments" aria-selected="true">{{ label_deployments_app_plural }}</a>
            </li>
        {% endif %}

        {% if build.build_snapshots.all %}
            <li class="nav-item">
              <a class="nav-link" id="snapshots-tab" data-toggle="tab" href="#snapshots" role="tab" aria-controls="snapshots" aria-selected="true">Snapshots</a>
            </li>
        {% endif %}

        {% if build.revision.documentation.all %}
          <li class="nav-item">
            <a class="nav-link" id="documentation-tab" data-toggle="tab" href="#documentation" role="tab" aria-controls="documentation" aria-selected="false">Documentation</a>
          </li>
        {% endif %}

    </ul>

    <div class="tab-content" id="inventory-tabs">

        {% if build.actions.all %}
          <div class="tab-pane fade show active" id="history" role="tabpanel" aria-labelledby="history-tab">

              <table class="table table-striped action-table">
                  <thead>
                    <th>Date</th>
                    <th>Action</th>
                    <th>Details</th>
                    <th>Person</th>
                    <th>Location</th>

                  </thead>
                  <tbody>
                    {% for action in build.actions.all %}
                      <tr>
                          <td>{{ action.created_at|date:"n/j/y H:i" }}</td>
                          <td>{{ action.get_action_type_display }}</td>
                          <td>
                              {{ action.detail|safe }}
                              {% for photo in action.build_photos.all %}
                                  {% if photo.file_type == 'image' %}
                                      <a href="{{ photo.photo.url }}" target="_blank">
                                          <img src="{{ photo.photo.url }}" width="100%">
                                      </a> <br><br>
                                  {% else %}
                                     <a href="{{ photo.photo.url }}" target="_blank"><i class='fa fa-file fa-3x'></i>
                                         {{ photo.photo.name }}
                                     </a>  <br><br>
                                  {% endif %}
                              {% endfor %}
                          </td>
                          <td>{{ action.user.username }}</td>
                          <td>{{ action.location.name }}</td>
                      </tr>
                    {% endfor %}
                  </tbody>
            </table>

          </div>
        {% endif %}

        {% if build.deployments.all %}
        <div class="tab-pane fade" id="deployments" role="tabpanel" aria-labelledby="deployments-tab">

            <ul class="list-group list-group-flush">
                {% for deployment in build.deployments.all %}
                    <li class="list-group-item">

                        {% include "builds/deployment_detail.html" with deployment=deployment %}

                    </li>
                {% endfor %}
            </ul>

        </div>
        {% endif %}

        {% if build.build_snapshots.all %}
        <div class="tab-pane fade" id="snapshots" role="tabpanel" aria-labelledby="snapshots-tab">

            <ul class="list-group list-group-flush">
                {% for snapshot in build.build_snapshots.all %}
                    <li class="list-group-item">
                        <a class="collapsed" data-toggle="collapse" href="#snapshot-{{ snapshot.id }}" aria-expanded="false" aria-controls="snapshot-{{ snapshot.id }}">
                            Snapshot: {{ snapshot.location  }} - {{ snapshot.created_at|date:"n/j/y H:i" }}
                        </a>

                        <a data-toggle="collapse" class="collapsed text-right" href="#snapshot-{{ snapshot.id }}" aria-controls="snapshot-{{ snapshot.id }}" aria-expanded="false" role="button">
                            <i class="fa" aria-hidden="true"></i>
                            <span class="sr-only">Expand/Collapse {{ snapshot }}</span>
                        </a>

                        <div class="collapse mt-3" id="snapshot-{{ snapshot.id }}">

                            <p>Snapshot Notes: {{ snapshot.notes }}</p>

                            {% if snapshot.deployment %}
                                <p>Snapshot Deployment: {{ snapshot.deployment }}</p>
                                <p>
                                    Snapshot Deployment Status:
                                    {% if snapshot.deployment_status == 'deploy' %}<span class="badge badge-pill badge-primary">Deployed</span>{% endif %}
                                    {% if snapshot.deployment_status == 'recover' %}<span class="badge badge-pill badge-warning">Recovered</span>{% endif %}
                                    {% if snapshot.deployment_status == 'burnin' %}<span class="badge badge-pill badge-danger">Burn In</span>{% endif %}
                                    {% if snapshot.deployment_status == 'create' %}<span class="badge badge-pill badge-success">Initial Deployment</span>{% endif %}
                                </p>
                            {% endif %}

                            {% if snapshot.time_at_sea %}
                                <p>Total Time at Sea: {{ snapshot.time_at_sea|time_at_sea_display }}
                            {% endif %}

                            <h6>Snapshot Inventory:</h6>
                            <hr>
                            <ul>

                              {% recursetree snapshot.inventory_snapshots.all %}
                                  <li>
                                            <span>
                                                {{ node.inventory.part.name }} - {{ node.inventory.serial_number }}
                                            </span>

                                      {% if not node.is_leaf_node %}
                                          <ul >
                                              {{ children }}
                                          </ul>
                                      {% endif %}

                                  </li>
                              {% endrecursetree %}
                              </ul>





                        </div>

                    </li>
                {% endfor %}
            </ul>

        </div>
        {% endif %}

        {% if build.revision.documentation.all %}
          <div class="tab-pane fade" id="documentation" role="tabpanel" aria-labelledby="documentation-tab">

                  <table class="table documentation-table">
                      <thead>
                        <th>Document</th>
                        <th class="text-right">Document Type</th>

                      </thead>
                      <tbody>
                        {% for document in  build.revision.documentation.all %}
                      <tr>
                          <td><a href="{{ document.doc_link }}" target="_blank">{{ document.name }}</a></td>
                          <td class="text-right">{{ document.doc_type }}</td>
                      </tr>
                        {% endfor %}
                      </tbody>
                </table>

          </div>
        {% endif %}



    </div>


<div class="mt-3 ajax-btn">

    <a href="#" data-update-url="{% url 'builds:ajax_builds_action' 'retirebuild' build.id %}" role="button" class="btn btn-danger parts-delete">Retire Build</a>
</div>


{% block javascript %}
<script>
    /* Need to set a global JS variable to reference build_id */
    var buildID = 'builds_' + {{ build.id }};
</script>
{% endblock javascript %}<|MERGE_RESOLUTION|>--- conflicted
+++ resolved
@@ -38,19 +38,16 @@
                     data-node-type="detail">Photo/Note</a>
 
                 <a class="dropdown-item" href="#"
-<<<<<<< HEAD
                     data-detail-url="{% url 'deployments:ajax_deployment_snapshot' build.id %}"
                     data-node-id="{{ build.id }}"
                     data-location-id="{{ build.location.id }}"
                     data-node-type="detail">Take Snapshot</a>
 
                 <a class="dropdown-item" href="{% url 'reports:build_report' build.id %}"
-                   data-node-id="{{ assembly.id }}"
-                   data-node-type="detail">Generate Report <span class="badge badge-success"> NEW!</span></a>
-
-                <a class="dropdown-item" href="#"
-=======
->>>>>>> 2e9a6bde
+                   data-node-id="{{ build.id }}"
+                   data-node-type="detail">Generate Report</a>
+
+                <a class="dropdown-item" href="#"
                     data-detail-url="{% url 'builds:ajax_builds_update' build.id %}"
                     data-node-id="{{ build.id }}"
                     data-location-id="{{ build.location.id }}"
