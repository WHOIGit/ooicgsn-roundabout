--- conflicted
+++ resolved
@@ -35,11 +35,7 @@
     <form class="form-horizontal ajax-form" method="post" action="" id="build-form"
           data-serialnumber-url="{% url 'builds:ajax_load_new_build_id_number' %}"
           data-assemblyrevision-url="{% url 'builds:ajax_load_assembly_revisions' %}"
-<<<<<<< HEAD
-          data-url='{{ request.build_absolute_uri|safe }}'>
-=======
           data-url='{{ request.build_absolute_uri|safe }}' novalidate>
->>>>>>> 7105fe4b
       {% csrf_token %}
       {{ form|crispy }}
       {{ form.media }}
@@ -67,10 +63,6 @@
         <div class="controls">
           {% if build.id %}
               <button type="submit" class="btn btn-primary">Update {{ label_builds_app_singular }}</button>
-<<<<<<< HEAD
-          {% else %}
-              <button type="submit" class="btn btn-primary">Create {{ label_builds_app_singular }}</button>
-=======
               <input class="btn btn-light cancel-btn"
                  type="button" value="Cancel"
                  data-detail-url="{% url 'builds:ajax_builds_detail' build.id %}"
@@ -81,7 +73,6 @@
                      type="button" value="Cancel"
                      onclick="window.history.go(-1);"/>
 
->>>>>>> 7105fe4b
           {% endif %}
         </div>
       </div>
