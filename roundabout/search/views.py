--- conflicted
+++ resolved
@@ -41,12 +41,12 @@
 
 from roundabout.parts.models import Part
 from roundabout.builds.models import Build
-from roundabout.inventory.models import Inventory
+from roundabout.inventory.models import Inventory, Action
 from roundabout.assemblies.models import Assembly
 from roundabout.userdefinedfields.models import Field
 from roundabout.calibrations.models import CalibrationEvent, CoefficientValueSet
 
-from .tables import InventoryTable, PartTable, BuildTable, AssemblyTable, CalibrationTable, UDF_Column
+from .tables import InventoryTable, PartTable, BuildTable, AssemblyTable, CalibrationTable, ActionTable, UDF_Column
 
 
 def searchbar_redirect(request):
@@ -306,7 +306,7 @@
 class InventoryTableView(GenericSearchTableView):
     model = Inventory
     table_class = InventoryTable
-    query_prefetch = ['fieldvalues', 'fieldvalues__field', 'part', 'location', 'inventory_actions', 'inventory_actions__user', 'inventory_actions__location']
+    query_prefetch = ['fieldvalues', 'fieldvalues__field', 'part', 'location', 'actions', 'actions__user', 'actions__location']
     avail_udf = set()
 
     @staticmethod
@@ -337,13 +337,12 @@
                         dict(value="fieldvalues__field_value",       text="UDF Value", legal_lookup='STR_LOOKUP'),
 
                         dict(value=None, text="--Actions--", disabled=True),
-<<<<<<< HEAD
-                        dict(value="inventory_actions__latest__action_type",    text="Latest Action",           legal_lookup='STR_LOOKUP'),
-                        dict(value="inventory_actions__latest__user__name",     text="Latest Action: User",     legal_lookup='STR_LOOKUP'),
-                        dict(value="inventory_actions__latest__created_at",     text="Latest Action: Time",     legal_lookup='DATE_LOOKUP'),
-                        dict(value="inventory_actions__latest__location__name", text="Latest Action: Location", legal_lookup='STR_LOOKUP'),
-                        dict(value="inventory_actions__latest__detail",         text="Latest Action: Notes",    legal_lookup='STR_LOOKUP'),
-                        dict(value="inventory_actions__count",                  text="Total Action Count",      legal_lookup='NUM_LOOKUP'),
+                        dict(value="actions__latest__action_type",    text="Latest Action",           legal_lookup='STR_LOOKUP'),
+                        dict(value="actions__latest__user__name",     text="Latest Action: User",     legal_lookup='STR_LOOKUP'),
+                        dict(value="actions__latest__created_at",     text="Latest Action: Time",     legal_lookup='DATE_LOOKUP'),
+                        dict(value="actions__latest__location__name", text="Latest Action: Location", legal_lookup='STR_LOOKUP'),
+                        dict(value="actions__latest__detail",         text="Latest Action: Notes",    legal_lookup='STR_LOOKUP'),
+                        dict(value="actions__count",                  text="Total Action Count",      legal_lookup='NUM_LOOKUP'),
 
                         dict(value=None, text="--Calibrations--", disabled=True),
                         dict(value="calibration_events__latest__calibration_date", text="Latest Calibration Event", legal_lookup='DATE_LOOKUP',
@@ -352,14 +351,6 @@
                         dict(value="calibration_events__latest__user_approver", text="Latest Calibration Event: Approver", legal_lookup='STR_LOOKUP'),
                         dict(value="calibration_events__latest__approved", text="Latest Calibration Event: Approved", legal_lookup='STR_LOOKUP'),
 
-=======
-                        dict(value="actions__latest__action_type",    text="Latest Action",           legal_lookups='STR_LOOKUP'),
-                        dict(value="actions__latest__user__name",     text="Latest Action: User",     legal_lookups='STR_LOOKUP'),
-                        dict(value="actions__latest__created_at",     text="Latest Action: Time",     legal_lookups='DATE_LOOKUP'),
-                        dict(value="actions__latest__location__name", text="Latest Action: Location", legal_lookups='STR_LOOKUP'),
-                        dict(value="actions__latest__detail",         text="Latest Action: Details",  legal_lookups='STR_LOOKUP'),
-                        dict(value="actions__count",                  text="Total Action Count",      legal_lookups='NUM_LOOKUP'),
->>>>>>> 5b1133ae
                         ]
         return avail_fields
 
@@ -475,7 +466,7 @@
 class BuildTableView(GenericSearchTableView):
     model = Build
     table_class = BuildTable
-    query_prefetch = ['assembly','assembly__assembly_type','location','build_actions']
+    query_prefetch = ['assembly','assembly__assembly_type','location','actions','actions__user']
 
     @staticmethod
     def get_avail_fields():
@@ -497,12 +488,12 @@
                         #dict(value="location__root_type",     text="Root", legal_lookup='STR_LOOKUP'),
 
                         dict(value=None, text="--Actions--", disabled=True),
-                        dict(value="build_actions__latest__action_type",    text="Latest Action",           legal_lookup='STR_LOOKUP'),
-                        dict(value="build_actions__latest__user__name",     text="Latest Action: User",     legal_lookup='STR_LOOKUP'),
-                        dict(value="build_actions__latest__created_at",     text="Latest Action: Time",     legal_lookup='DATE_LOOKUP'),
-                        dict(value="build_actions__latest__location__name", text="Latest Action: Location", legal_lookup='STR_LOOKUP'),
-                        dict(value="build_actions__latest__detail",         text="Latest Action: Notes",    legal_lookup='STR_LOOKUP'),
-                        dict(value="build_actions__count",                  text="Total Action Count",      legal_lookup='NUM_LOOKUP'),
+                        dict(value="actions__latest__action_type__output_field",    text="Latest Action",           legal_lookup='STR_LOOKUP'),
+                        dict(value="actions__latest__user__name",     text="Latest Action: User",     legal_lookup='STR_LOOKUP'),
+                        dict(value="actions__latest__created_at",     text="Latest Action: Time",     legal_lookup='DATE_LOOKUP'),
+                        dict(value="actions__latest__location__name", text="Latest Action: Location", legal_lookup='STR_LOOKUP'),
+                        dict(value="actions__latest__detail",         text="Latest Action: Notes",    legal_lookup='STR_LOOKUP'),
+                        dict(value="actions__count",                  text="Total Action Count",      legal_lookup='NUM_LOOKUP'),
                         ]
 
         return avail_fields
@@ -565,4 +556,21 @@
     def get_context_data(self, **kwargs):
         context = super().get_context_data(**kwargs)
         context['model'] = 'Calibrations'
+        return context
+
+class ActionTableView(GenericSearchTableView):
+    model = Action
+    table_class = ActionTable
+    query_prefetch = []
+
+    @staticmethod
+    def get_avail_fields():
+        avail_fields = [dict(value="action_type", text="Action Type", legal_lookup='STR_LOOKUP'),
+                        dict(value="user__name", text="User", legal_lookup='STR_LOOKUP'),
+                        dict(value="created_at", text="Timestamp", legal_lookup='DATETIME_LOOKUP'),
+                        dict(value="detail", text="Detail", legal_lookup='STR_LOOKUP'),
+                        ]
+        return avail_fields
+    def get_context_data(self, **kwargs):
+        context = super().get_context_data(**kwargs)
         return context