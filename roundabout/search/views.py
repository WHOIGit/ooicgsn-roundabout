--- conflicted
+++ resolved
@@ -290,11 +290,7 @@
 class InventoryTableView(GenericSearchTableView):
     model = Inventory
     table_class = InventoryTable
-<<<<<<< HEAD
-    query_prefetch = ['fieldvalues', 'fieldvalues__field', 'part', 'location', 'revision', 'actions', 'actions__user', 'actions__location']
-=======
     query_prefetch = ['fieldvalues', 'fieldvalues__field', 'part', 'location', 'inventory_actions', 'inventory_actions__user', 'inventory_actions__location']
->>>>>>> 7105fe4b
     avail_udf = set()
 
     @staticmethod
