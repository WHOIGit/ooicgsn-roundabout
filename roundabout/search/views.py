"""
# Copyright (C) 2019-2020 Woods Hole Oceanographic Institution
#
# This file is part of the Roundabout Database project ("RDB" or
# "ooicgsn-roundabout").
#
# ooicgsn-roundabout is free software: you can redistribute it and/or modify
# it under the terms of the GNU General Public License as published by
# the Free Software Foundation, either version 2 of the License, or
# (at your option) any later version.
#
# ooicgsn-roundabout is distributed in the hope that it will be useful,
# but WITHOUT ANY WARRANTY; without even the implied warranty of
# MERCHANTABILITY or FITNESS FOR A PARTICULAR PURPOSE.  See the
# GNU General Public License for more details.
#
# You should have received a copy of the GNU General Public License
# along with ooicgsn-roundabout in the COPYING.md file at the project root.
# If not, see <http://www.gnu.org/licenses/>.
"""

import json
import operator
from functools import reduce
from urllib.parse import unquote

#from django.urls import reverse, reverse_lazy
from django.utils.html import format_html, mark_safe
#from django.template.defaultfilters import register
#from django.shortcuts import render, get_object_or_404
#from django.contrib.postgres.search import SearchQuery, SearchRank, SearchVector
#from django.http import HttpResponseRedirect, HttpResponse, JsonResponse, QueryDict
from django.db.models import Q, F, Max, Min, Count
from django.shortcuts import redirect
from django.contrib.auth.mixins import LoginRequiredMixin, PermissionRequiredMixin

import django_tables2 as tables
from django_tables2 import SingleTableView
from django_tables2.export.views import ExportMixin

from roundabout.parts.models import Part
from roundabout.builds.models import Build
from roundabout.inventory.models import Inventory
from roundabout.assemblies.models import Assembly
from roundabout.userdefinedfields.models import Field

from .tables import InventoryTable, PartTable, BuildTable, AssemblyTable, UDF_Column


def searchbar_redirect(request):
    model = request.GET.get('model')
    url = 'search:'+model
    resp = redirect(url)

    query = request.GET.get('query')
    if query:
        if model=='inventory':      getstr = '?f=.0.part__name&f=.0.serial_number&f=.0.revision__note&f=.0.location__name&l=.0.icontains&q=.0.{query}'
        elif model=='part':         getstr = '?f=.0.part_number&f=.0.name&l=.0.icontains&q=.0.{query}'
        elif model == 'build':      getstr = '?f=.0.build_number&f=.0.assembly__name&f=.0.assembly__assembly_type__name&f=.0.assembly__description&f=.0.build_notes&f=.0.location__name&l=.0.icontains&q=.0.{query}'
        elif model == 'assembly':   getstr = '?f=.0.assembly_number&f=.0.name&f=.0.assembly_type__name&f=.0.description&l=.0.icontains&q=.0.{query}'
        getstr = getstr.format(query=query)
        resp['Location'] += getstr
    return resp


class GenericSearchTableView(LoginRequiredMixin,ExportMixin,SingleTableView):
    model = None
    table_class = None
    context_object_name = 'query_objs'
    template_name = 'search/adv_search.html'
    exclude_columns = []
    query_prefetch = []

    def get_search_cards(self):
        fields = self.request.GET.getlist('f')
        lookups = self.request.GET.getlist('l')
        queries = self.request.GET.getlist('q')
        negas = self.request.GET.getlist('n')

        fields = [unquote(f).split('.',2)+['f'] for f in fields]
        lookups = [unquote(l).split('.',2)+['l'] for l in lookups]
        queries = [unquote(q).split('.',2)+['q'] for q in queries]
        negas = [unquote(n).split('.',2)+['n'] for n in negas]

        all_things = fields+lookups+queries+negas

        cards = []
        card_IDs = sorted(set([c for c,r,v,t in all_things]))
        for card_id in card_IDs:
            card_things = [(c,r,v,t) for c,r,v,t in all_things if c==card_id]
            row_IDs = sorted(set([r for c,r,v,t in card_things]))
            rows = []
            for row_id in row_IDs:
                row_items = [(v,t) for c,r,v,t in card_things if r==row_id]
                fields = [v for v,t in row_items if t=='f']
                lookup = [v for v,t in row_items if t=='l']
                query = [v for v,t in row_items if t=='q']
                nega = [v for v,t in row_items if t=='n']
                # TODO: VALIDATION HERE?
                try:
                    assert len(fields) >=1
                    assert len(lookup)==1
                    assert len(query)==1 and query[0]
                    assert len(nega) <= 1
                except AssertionError:
                    continue
                row = dict(#row_id=row_id,
                           fields=fields,
                           lookup=lookup[0],
                           query=query[0],
                           nega=bool(nega),
                           multi=len(fields)>1)
                rows.append(row)
            cards.append(dict(card_id=card_id, rows=rows))
            # TODO placeholder to add more values to given card, like name

        return cards

    def get_queryset(self):
        cards = self.get_search_cards()

        final_Qs = []
        model_objects = self.model.objects
        for card in cards:
            print('CARD:', card)
            card_Qs = []
            for row in card['rows']:
                Q_kwargs = []
                for field in row['fields']:
                    # TODO: field x lookup VALIDATION HERE?
                    # eg: Q(<field>__<lookup>=<query>) where eg: field = "part__part_number" and lookup = "icontains"

                    select_ones = ['__latest__','__last__','__earliest__','__first__']
                    select_one = [s1 for s1 in select_ones if s1 in field]
                    select_one = select_one[0] if select_one else None
                    if not select_one:
                        # default
                        Q_kwarg = {'{field}__{lookup}'.format(field=field, lookup=row['lookup']): row['query']}
                        Q_kwargs.append(Q_kwarg)

                        if field.endswith('__count'):
                            # if field is a count, make sure model_objects is anottated appropriately
                            accessor = field.rsplit('__count',1)[0]
                            annote_obj = {field:Count(accessor)}
                            model_objects = model_objects.annotate(**annote_obj)

                    else:
                        # sometimes we want to query on the latest or first or last value of a list of values.
                        # eg. get inventory where inventory.latest_action.user == 'bob'. This is how we do that.
                        if select_one in ['__latest__','__last__']:
                            annote_func = Max
                        else:
                            annote_func = Min

                        # TODO: consider implementing "is_current" field for actions, similar to UDF.FieldValue.is_current
                        accessor,subfields = field.split(select_one)
                        Accessor = getattr(self.model,accessor).field.model
                        reverse_accessor = getattr(self.model,accessor).field.name
                        fetch_me = ['__'.join(subfields.split('__')[:i]) for i in range(1,len(subfields.split('__')))]
                        fetch_me += [reverse_accessor]

                        all_model_objs = self.model.objects.all().prefetch_related(accessor)
                        all_latest_action_IDs = all_model_objs.annotate(latest_action=annote_func(accessor+'__pk')).values_list('latest_action',flat=True)
                        all_latest_actions = Accessor.objects.filter(pk__in=all_latest_action_IDs).prefetch_related(*fetch_me)
                        matching_latest_actions = all_latest_actions.filter(**{'{}__{}'.format(subfields,row['lookup']):row['query']})
                        matched_model_IDs = matching_latest_actions.values_list(reverse_accessor+'__pk',flat=True)

                        Q_kwarg = {'id__in':matched_model_IDs}
                        Q_kwargs.append(Q_kwarg)

                if len(Q_kwargs) > 1:
                    row_Q = reduce(operator.or_,[Q(**Q_kwarg) for Q_kwarg in Q_kwargs])
                elif Q_kwargs:
                    row_Q = Q(**Q_kwargs[0])
                else:
                    row_Q = None
                if row['nega'] and row_Q:
                    row_Q = operator.inv(row_Q)
                if row_Q:
                    card_Qs.append(row_Q)
                # ROW DONE
            if len(card_Qs) > 1:
                card_Q = reduce(operator.and_,card_Qs)
            elif card_Qs:
                card_Q = card_Qs[0]
            else:
                card_Q = None
            if card_Q:
                final_Qs.append(card_Q)
            # CARD DONE

        if len(final_Qs) > 1:
            final_Q = reduce(operator.or_,final_Qs)
        elif final_Qs:
            final_Q = final_Qs[0]
        else:
            final_Q = None

        if final_Q:
            return model_objects.filter(final_Q).distinct().prefetch_related(*self.query_prefetch)
        else:
            #if there are no search terms
            return model_objects.all().prefetch_related(*self.query_prefetch)


    def get_context_data(self, **kwargs):
        context = super(GenericSearchTableView, self).get_context_data(**kwargs)

        # Cards to initiate previous columns
        cards = self.get_search_cards()
        context['prev_cards'] = json.dumps(cards)
        context['model'] = self.model.__name__

        avail_lookups = [dict(value='icontains',text='Contains'),
                         dict(value='exact',    text='Exact'),
                         dict(value='gte',      text='>='),
                         dict(value='lte',      text='<='),]
        context['avail_lookups'] = json.dumps(avail_lookups)

        lcats = dict(
            STR_LOOKUP  = ['contains', 'exact', 'startswith', 'endswith', 'regex',
                           'icontains','iexact','istartswith','iendswith','iregex'],
            NUM_LOOKUP  = ['exact', 'gt', 'gte', 'lt', 'lte', 'range'],
            DATE_LOOKUP = ['date', 'year', 'iso_year', 'month', 'day', 'week',
                           'week_day', 'quarter', 'time', 'hour', 'minute', 'second'] +
                           ['exact', 'gt', 'gte', 'lt', 'lte', 'range'],
            ITER_LOOKUP = ['in'],
            BOOL_LOOKUP = ['exact','iexact'], )
        context['lookup_categories'] = json.dumps(lcats)

        context['avail_fields'] = json.dumps(self.get_avail_fields())

        # Setting default shown columns based on table_class's Meta.base_shown_cols attrib,
        # and "searchcol-" extra_columns (see get_table_kwargs())
        # For Parts and Inventory, set_column_default_show is overwritten
        # such as to hide UDF colums that don't belong / dont have data.
        context['table'].set_column_default_show(self.get_table_data())

        return context

    @staticmethod
    def get_avail_fields():
        # default, this should be overwritten by non-generic search class views
        avail_fields = [dict(value="id", text="Database ID", legal_lookups='BOOL_LOOKUP')]
        return avail_fields

    def get_table_kwargs(self, field_exceptions=[]):
        # Provides additional parameters to table_class upon instantiation.
        # in this case, adds columns from get_avail_fields().
        # Queried fields are prefixed with "searchcol-"
        # such that they will be shown by default by set_column_default_show

        # exclude cols from download
        try: self.exclude_columns = self.request.GET.get('excluded_columns').strip('"').split(',')
        except AttributeError: self.exclude_columns = []

        extra_cols = []
        queried_fields = []

        for card in self.get_search_cards():
            for row in card['rows']:
                for field in row['fields']:
                    if field not in field_exceptions:
                        queried_fields.append(field)
        queried_fields = set(queried_fields)

        for field in self.get_avail_fields():
            if field['value'] is not None \
               and field['value'] not in field_exceptions \
               and field['value'] not in self.table_class.Meta.fields:
                if field['value'] in queried_fields:
                    safename = 'searchcol-{}'.format(field['value'])
                else:
                    if 'extracol' in self.request.GET.getlist('skipcol'): continue
                    #safename = 'extracol-{}'.format(field['value'])
                    safename = '{}'.format(field['value'])

                if 'DATE_LOOKUP' == field['legal_lookups']:
                    col = tables.DateTimeColumn(verbose_name=field['text'], accessor=field['value'])
                elif 'BOOL_LOOKUP' == field['legal_lookups']:
                    col = tables.BooleanColumn(verbose_name=field['text'], accessor=field['value'])
                else:
                    col = tables.Column(verbose_name=field['text'], accessor=field['value'])

                extra_cols.append( (safename,col) )

        return {'extra_columns':extra_cols}


class InventoryTableView(GenericSearchTableView):
    model = Inventory
    table_class = InventoryTable
    query_prefetch = ['fieldvalues', 'fieldvalues__field', 'part', 'location', 'revision', 'actions', 'actions__user', 'actions__location']
    avail_udf = set()

    @staticmethod
    def get_avail_fields():
        avail_fields = [dict(value="part__name",              text="Name", legal_lookups='STR_LOOKUP'),
                        dict(value="serial_number",  text="Serial Number", legal_lookups='STR_LOOKUP'),
                        dict(value="old_serial_number", text="Old Serial Number", legal_lookups='STR_LOOKUP'),
                        dict(value="location__name",      text="Location", legal_lookups='STR_LOOKUP'),
                        dict(value="build__assembly__name",  text="Build", legal_lookups='STR_LOOKUP'),
                        dict(value="created_at",      text="Date Created", legal_lookups='DATE_LOOKUP'),
                        dict(value="updated_at",     text="Date Modified", legal_lookups='DATE_LOOKUP'),

                        dict(value=None, text="--Part--", disabled=True),
                        dict(value="part__part_number",        text="Part Number", legal_lookups='STR_LOOKUP'),
                        dict(value="part__part_type__name",    text="Part Type",   legal_lookups='STR_LOOKUP'),
                        dict(value="part__unit_cost",          text="Unit Cost",   legal_lookups='NUM_LOOKUP'),
                        dict(value="part__refurbishment_cost", text="Refurb Cost", legal_lookups='NUM_LOOKUP'),

                        #dict(value=None, text="--Location--", disabled=True),
                        #dict(value="location__name",          text="Name",          legal_lookups='STR_LOOKUP'),
                        #dict(value="location__location_type", text="Location Type", legal_lookups='STR_LOOKUP'),
                        #dict(value="location__root_location", text="Location Root", legal_lookups='STR_LOOKUP'),

                        dict(value=None, text="--User-Defined-Fields--", disabled=True),
                        dict(value="fieldvalues__field__field_name", text="UDF Name",  legal_lookups='STR_LOOKUP'),
                        dict(value="fieldvalues__field_value",       text="UDF Value", legal_lookups='STR_LOOKUP'),

                        dict(value=None, text="--Actions--", disabled=True),
<<<<<<< HEAD
                        dict(value="actions__latest__action_type",    text="Latest Action",           legal_lookups='STR_LOOKUP'),
                        dict(value="actions__latest__user__name",     text="Latest Action: User",     legal_lookups='STR_LOOKUP'),
                        dict(value="actions__latest__created_at",     text="Latest Action: Time",     legal_lookups='DATE_LOOKUP'),
                        dict(value="actions__latest__location__name", text="Latest Action: Location", legal_lookups='STR_LOOKUP'),
                        dict(value="actions__latest__detail",         text="Latest Action: Details",  legal_lookups='STR_LOOKUP'),
                        dict(value="actions__count",                  text="Total Action Count",      legal_lookups='NUM_LOOKUP'),
=======
                        dict(value="inventory_actions__latest__action_type",    text="Latest Action",           legal_lookups='STR_LOOKUP'),
                        dict(value="inventory_actions__latest__user__name",     text="Latest Action: User",     legal_lookups='STR_LOOKUP'),
                        dict(value="inventory_actions__latest__created_at",     text="Latest Action: Time",     legal_lookups='DATE_LOOKUP'),
                        dict(value="inventory_actions__latest__location__name", text="Latest Action: Location", legal_lookups='STR_LOOKUP'),
                        dict(value="inventory_actions__latest__detail",         text="Latest Action: Notes",    legal_lookups='STR_LOOKUP'),
                        dict(value="inventory_actions__count",                  text="Total Action Count",      legal_lookups='NUM_LOOKUP'),
>>>>>>> bfb1f40d
                        ]
        return avail_fields

    def get_queryset(self):
        qs = super().get_queryset()
        if not 'trash' in self.request.GET.getlist('include'):
            qs = qs.exclude(location__root_type='Trash')
        self.avail_udf.clear()
        [[self.avail_udf.add(fv.field.id) for fv in q.fieldvalues.all()] for q in qs]
        return qs

    def get_table_kwargs(self):
        kwargs = super().get_table_kwargs(field_exceptions=self.table_class.Meta.udf_accessors)

        if 'udf' in self.request.GET.getlist('skipcol'):
            return kwargs

        ## UDF ##
        udfname_queries = []
        udfvalue_queries = []
        for card in self.get_search_cards():
            for row in card['rows']:
                if 'fieldvalues__field__field_name' in row['fields']:
                    udfname_queries.append(row['query'])  # capture this row's query
                #elif 'fieldvalues__field_value' in row['fields']:
                #    udfvalue_queries.append(row['query']) # TODO show all UDF that match this ?? How??

        # UDF Cols: these have to be added before the table is made
        # see table_class.set_column_default_show for more
        for udf in Field.objects.all().order_by('id'):

            # don't make a column if no data available for this udf
            if udf.id not in self.avail_udf: continue

            safename =  UDF_Column.prefix+'{:03}'.format(udf.id)
            if any([qry.lower() in udf.field_name.lower() for qry in udfname_queries]):
                safename = 'searchcol-'+safename

            footer_count = 'show-udf-footer-count' in self.request.GET
            bound_coltup = (safename, UDF_Column(udf, accessor='fieldvalues', accessor_type='FieldValue', footer_count=footer_count))
            kwargs['extra_columns'].append( bound_coltup )
        return kwargs

    def get_context_data(self, **kwargs):
        context = super().get_context_data(**kwargs)
        return context

class PartTableView(GenericSearchTableView):
    model = Part
    table_class = PartTable
    avail_udf = set()
    query_prefetch = ['user_defined_fields','part_type']

    @staticmethod
    def get_avail_fields():
        avail_fields = [dict(value="name",                        text="Name", legal_lookups='STR_LOOKUP'),
                        dict(value="part_number",          text="Part Number", legal_lookups='STR_LOOKUP'),
                        dict(value="part_type__name",        text="Part Type", legal_lookups='STR_LOOKUP'),
                        dict(value="unit_cost",              text="Unit Cost", legal_lookups='NUM_LOOKUP'),
                        dict(value="refurbishment_cost",   text="Refurb Cost", legal_lookups='NUM_LOOKUP'),
                        dict(value="inventory__count", text="Inventory Count", legal_lookups='NUM_LOOKUP'),
                        dict(value="note",                       text="Notes", legal_lookups='STR_LOOKUP'),

                        dict(value=None, text="--User-Defined-Fields--", disabled=True),
                        dict(value="user_defined_fields__field_name", text="UDF Name", legal_lookups='STR_LOOKUP'),]
        return avail_fields

    def get_queryset(self):
        qs = super().get_queryset()
        self.avail_udf.clear()
        [[self.avail_udf.add(udf.id) for udf in q.user_defined_fields.all()] for q in qs]
        return qs

    def get_table_kwargs(self):
        kwargs = super().get_table_kwargs(field_exceptions=['user_defined_fields__field_name'])

        if 'udf' in self.request.GET.getlist('skipcol'):
            return kwargs

        udfname_queries = []
        for card in self.get_search_cards():
            for row in card['rows']:
                if 'user_defined_fields__field_name' in row['fields']:
                    udfname_queries.append(row['query'])  # capture this row's query

        # UDF Cols: these have to be added before the table is made
        # see table_class.set_column_default_show for more
        for udf in Field.objects.all().order_by('id'):

            # don't make a column if no data available for this udf
            if udf.id not in self.avail_udf: continue

            safename =  UDF_Column.prefix+'{:03}'.format(udf.id)
            if any([qry.lower() in udf.field_name.lower() for qry in udfname_queries]):
                safename = 'searchcol-'+safename

            footer_count = 'show-udf-footer-count' in self.request.GET
            bound_coltup = (safename, UDF_Column(udf, accessor='user_defined_fields',footer_count=footer_count))
            kwargs['extra_columns'].append( bound_coltup )
        return kwargs

    def get_context_data(self, **kwargs):
        context = super().get_context_data(**kwargs)
        return context


class BuildTableView(GenericSearchTableView):
    model = Build
    table_class = BuildTable
    query_prefetch = ['assembly','assembly__assembly_type','location','build_actions']

    @staticmethod
    def get_avail_fields():
        avail_fields = [dict(value="assembly__name",                text="Name", legal_lookups='STR_LOOKUP'),
                        dict(value="build_number",          text="Build Number", legal_lookups='STR_LOOKUP'),
                        dict(value="assembly__assembly_type__name", text="Type", legal_lookups='STR_LOOKUP'),
                        dict(value="location__name",            text="Location", legal_lookups='STR_LOOKUP'),
                        dict(value="assembly__description",  text="Description", legal_lookups='STR_LOOKUP'),
                        dict(value="build_notes",                  text="Notes", legal_lookups='STR_LOOKUP'),
                        dict(value="time_at_sea",            text="Time at Sea", legal_lookups='NUM_LOOKUP'),
                        dict(value="is_deployed",           text="is-deployed?", legal_lookups='BOOL_LOOKUP'),
                        dict(value="flag",                   text="is-flagged?", legal_lookups='BOOL_LOOKUP'),
                        dict(value="created_at",            text="Date Created", legal_lookups='DATE_LOOKUP'),
                        dict(value="updated_at",           text="Date Modified", legal_lookups='DATE_LOOKUP'),

                        #dict(value=None, text="--Location--", disabled=True),
                        #dict(value="location__name",          text="Name", legal_lookups='STR_LOOKUP'),
                        #dict(value="location__location_type", text="Location Type", legal_lookups='STR_LOOKUP'),
                        #dict(value="location__root_type",     text="Root", legal_lookups='STR_LOOKUP'),

                        dict(value=None, text="--Actions--", disabled=True),
                        dict(value="build_actions__latest__action_type",    text="Latest Action",           legal_lookups='STR_LOOKUP'),
                        dict(value="build_actions__latest__user__name",     text="Latest Action: User",     legal_lookups='STR_LOOKUP'),
                        dict(value="build_actions__latest__created_at",     text="Latest Action: Time",     legal_lookups='DATE_LOOKUP'),
                        dict(value="build_actions__latest__location__name", text="Latest Action: Location", legal_lookups='STR_LOOKUP'),
                        dict(value="build_actions__latest__detail",         text="Latest Action: Notes",    legal_lookups='STR_LOOKUP'),
                        dict(value="build_actions__count",                  text="Total Action Count",      legal_lookups='NUM_LOOKUP'),
                        ]

        return avail_fields

    def get_queryset(self):
        qs = super().get_queryset()
        if not 'trash' in self.request.GET.getlist('include'):
            qs = qs.exclude(location__root_type='Trash')
        return qs

    def get_context_data(self, **kwargs):
        context = super().get_context_data(**kwargs)
        return context


class AssemblyTableView(GenericSearchTableView):
    model = Assembly
    table_class = AssemblyTable
    query_prefetch = ['assembly_type']

    @staticmethod
    def get_avail_fields():
        avail_fields = [dict(value="name",                text="Name", legal_lookups='STR_LOOKUP'),
                        dict(value="assembly_number",   text="Number", legal_lookups='STR_LOOKUP'),
                        dict(value="assembly_type__name", text="Type", legal_lookups='STR_LOOKUP'),
                        dict(value="description",  text="Description", legal_lookups='STR_LOOKUP'),
                        ]
        return avail_fields

    def get_queryset(self):
        qs = super().get_queryset()
        return qs

    def get_context_data(self, **kwargs):
        context = super().get_context_data(**kwargs)
        return context<|MERGE_RESOLUTION|>--- conflicted
+++ resolved
@@ -319,21 +319,12 @@
                         dict(value="fieldvalues__field_value",       text="UDF Value", legal_lookups='STR_LOOKUP'),
 
                         dict(value=None, text="--Actions--", disabled=True),
-<<<<<<< HEAD
                         dict(value="actions__latest__action_type",    text="Latest Action",           legal_lookups='STR_LOOKUP'),
                         dict(value="actions__latest__user__name",     text="Latest Action: User",     legal_lookups='STR_LOOKUP'),
                         dict(value="actions__latest__created_at",     text="Latest Action: Time",     legal_lookups='DATE_LOOKUP'),
                         dict(value="actions__latest__location__name", text="Latest Action: Location", legal_lookups='STR_LOOKUP'),
                         dict(value="actions__latest__detail",         text="Latest Action: Details",  legal_lookups='STR_LOOKUP'),
                         dict(value="actions__count",                  text="Total Action Count",      legal_lookups='NUM_LOOKUP'),
-=======
-                        dict(value="inventory_actions__latest__action_type",    text="Latest Action",           legal_lookups='STR_LOOKUP'),
-                        dict(value="inventory_actions__latest__user__name",     text="Latest Action: User",     legal_lookups='STR_LOOKUP'),
-                        dict(value="inventory_actions__latest__created_at",     text="Latest Action: Time",     legal_lookups='DATE_LOOKUP'),
-                        dict(value="inventory_actions__latest__location__name", text="Latest Action: Location", legal_lookups='STR_LOOKUP'),
-                        dict(value="inventory_actions__latest__detail",         text="Latest Action: Notes",    legal_lookups='STR_LOOKUP'),
-                        dict(value="inventory_actions__count",                  text="Total Action Count",      legal_lookups='NUM_LOOKUP'),
->>>>>>> bfb1f40d
                         ]
         return avail_fields
 
