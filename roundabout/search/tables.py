"""
# Copyright (C) 2019-2020 Woods Hole Oceanographic Institution
#
# This file is part of the Roundabout Database project ("RDB" or
# "ooicgsn-roundabout").
#
# ooicgsn-roundabout is free software: you can redistribute it and/or modify
# it under the terms of the GNU General Public License as published by
# the Free Software Foundation, either version 2 of the License, or
# (at your option) any later version.
#
# ooicgsn-roundabout is distributed in the hope that it will be useful,
# but WITHOUT ANY WARRANTY; without even the implied warranty of
# MERCHANTABILITY or FITNESS FOR A PARTICULAR PURPOSE.  See the
# GNU General Public License for more details.
#
# You should have received a copy of the GNU General Public License
# along with ooicgsn-roundabout in the COPYING.md file at the project root.
# If not, see <http://www.gnu.org/licenses/>.
"""

from django.utils.html import format_html, mark_safe
from django.urls import reverse
from django.db.models import Count

import django_tables2 as tables
from django_tables2.columns import Column, DateColumn, DateTimeColumn, BooleanColumn, ManyToManyColumn
from django_tables2_column_shifter.tables import ColumnShiftTable

from roundabout.parts.models import Part
from roundabout.builds.models import Build
from roundabout.inventory.models import Inventory, Action
from roundabout.assemblies.models import Assembly
from roundabout.userdefinedfields.models import Field
from roundabout.calibrations.models import CalibrationEvent
from roundabout.configs_constants.models import ConfigEvent

class UDF_Column(ManyToManyColumn):
    prefix = 'udf-'
    def __init__(self, udf, accessor, accessor_type=['Field','FieldValue'][0], footer_count=False, **kwargs):
        self.udf = udf
        self.accessor = accessor
        self.accessor_type = accessor_type
        if accessor_type == 'Field':
            col_name = '{} (Default)'.format(udf.field_name)
            udf_filter = self.field_filter
        else: # FieldValue
            col_name = udf.field_name
            udf_filter = self.fieldvalues_filter

        if footer_count:
            footer = self.footer_filter
        else:
            footer=None

        super().__init__(accessor=accessor, verbose_name=col_name, orderable=True, default='',
                         filter=udf_filter, footer=footer, **kwargs)

    def field_filter(self,qs):
        qs = qs.filter(id=self.udf.id)
        if qs: return qs[0].field_default_value
        return qs

    def fieldvalues_filter(self, qs):
        return qs.filter(field__id=self.udf.id, is_current=True)

    def footer_filter(self,table):
        # quite expensive to run. Activated with GET flag "show-udf-footer-count"
        field = 'id' if self.accessor_type=='Field' else 'field__id'  # for 'FieldValue'
        udf_vals = [getattr(row, self.accessor).filter(**{field:self.udf.id}) for row in table.data]
        return len([val for val in udf_vals if val])


class SearchTable(ColumnShiftTable):
    class Meta:
        template_name = "django_tables2/bootstrap4.html"
        fields = []
        base_shown_cols = []
        attrs = {'style':'display: block; overflow-x: auto;'}

    def set_column_default_show(self, table_data):
        if not self.Meta.base_shown_cols:
            self.column_default_show = None
        else:
            search_cols = [col for col in self.sequence if col.startswith('searchcol-')]
            extra_cols = [col for col in self.sequence if col.startswith('extracol-')]
            self.column_default_show = self.Meta.base_shown_cols + search_cols


class InventoryTable(SearchTable):
    class Meta(SearchTable.Meta):
        model = Inventory
        udf_accessors = ['fieldvalues__field__field_name','fieldvalues__field_value']
        base_shown_cols = ['serial_number', 'part__name', 'location__name']

    def set_column_default_show(self,table_data):
        search_cols = [col for col in self.sequence if col.startswith('searchcol-')]
        extra_cols = [col for col in self.sequence if col.startswith('extracol-')]
        udf_cols = [col for col in self.sequence if col.startswith(UDF_Column.prefix) \
                                                 or col.startswith('searchcol-'+UDF_Column.prefix)]
        self.column_default_show = self.Meta.base_shown_cols + search_cols


class PartTable(SearchTable):
    class Meta(SearchTable.Meta):
        model = Part
        base_shown_cols = ["part_number", 'name', 'part_type__name']

    def set_column_default_show(self,table_data):
        search_cols = [col for col in self.sequence if col.startswith('searchcol-')]
        extra_cols = [col for col in self.sequence if col.startswith('extracol-')]
        udf_cols = [col for col in self.sequence if col.startswith(UDF_Column.prefix) \
                                                 or col.startswith('searchcol-'+UDF_Column.prefix)]
        self.column_default_show = self.Meta.base_shown_cols + search_cols


class BuildTable(SearchTable):
    class Meta(SearchTable.Meta):
        model = Build
        base_shown_cols = ['build','assembly__assembly_type__name','location__name','time_at_sea','is_deployed']

    build=Column(empty_values=(), order_by=('assembly__assembly_number','build_number'), attrs={'style':'white-space: nowrap;'})

    def render_build(self, record):
        item_url = reverse("builds:builds_detail", args=[record.pk])
        ass_num = record.assembly.assembly_number or record.assembly.name
        html_string = '<a href={}>{}-{}</a>'.format(item_url, ass_num, record.build_number.replace('Build ',''))
        return format_html(html_string)
    def value_build(self,record):
        return '{}-{}'.format(record.assembly.assembly_number, record.build_number.replace('Build ',''))


class AssemblyTable(SearchTable):
    class Meta(SearchTable.Meta):
        model = Assembly
        base_shown_cols = ['assembly_number', 'name', 'assembly_type__name']


class ActionTable(SearchTable):
    class Meta(SearchTable.Meta):
        model = Action
        fields = ['action_type','user__name','created_at','detail']
        base_shown_cols = fields


class CalibrationTable(SearchTable):
    class Meta(SearchTable.Meta):
        model = CalibrationEvent
<<<<<<< HEAD
        fields = ['inventory__serial_number','inventory__part__name','calibration_date','deployment','approved','user_approver__name','user_drafter__name']
=======
        fields = ['inventory__serial_number','inventory__part__name','calibration_date','deployment','approved','user_approver__all__name','user_draft__all__name']
>>>>>>> 93243e2a
        base_shown_cols = ['inventory__serial_number','calibration_date','approved']

    inventory__serial_number = Column(verbose_name='Inventory SN', attrs={'style':'white-space: nowrap;'},
            linkify=dict(viewname="inventory:inventory_detail", args=[tables.A('inventory__pk')]))
    inventory__part__name = Column(verbose_name='Part',
            linkify=dict(viewname="parts:parts_detail", args=[tables.A('inventory__part__pk')]))
    calibration_date = DateColumn(verbose_name='Calibration Date', format='Y-m-d',
            linkify=dict(viewname="exports:calibration", args=[tables.A('pk')]))

<<<<<<< HEAD
    user_approver__name = Column(verbose_name='Approver Name')
    user_drafter__name = Column(verbose_name='Drafter Name')
=======
    user_approver__all__name = ManyToManyColumn(verbose_name='Approvers', accessor='user_approver', transform=lambda x: x.name, default='')
    user_draft__all__name = ManyToManyColumn(verbose_name='Reviewers', accessor='user_draft', transform=lambda x: x.name, default='')
>>>>>>> 93243e2a

    coefficient_value_set__names = ManyToManyColumn(verbose_name='Coefficient Names',
            accessor='coefficient_value_sets', transform=lambda x: x.coefficient_name)
    coefficient_value_set__notes = ManyToManyColumn(verbose_name='Coefficient Notes',
            accessor='coefficient_value_sets', transform=lambda x: format_html('<b>{}:</b> [{}]<br>'.format(x.coefficient_name,x.notes)) if x.notes else '', separator='\n')

    detail = Column(verbose_name='CalibrationEvent Note', accessor='detail')


class ConfigConstTable(SearchTable):
    class Meta(SearchTable.Meta):
        model = ConfigEvent
<<<<<<< HEAD
        fields = ['inventory__serial_number','inventory__part__name','configuration_date','deployment','approved','user_approver__name','user_drafter__name']
=======
        fields = ['inventory__serial_number','inventory__part__name','configuration_date','deployment','approved','user_approver__all__name','user_draft__all__name']
>>>>>>> 93243e2a
        base_shown_cols = ['inventory__serial_number','configuration_date','approved']

    inventory__serial_number = Column(verbose_name='Inventory SN', attrs={'style':'white-space: nowrap;'},
            linkify=dict(viewname="inventory:inventory_detail", args=[tables.A('inventory__pk')]))
    inventory__part__name = Column(verbose_name='Part',
            linkify=dict(viewname="parts:parts_detail", args=[tables.A('inventory__part__pk')]))
    configuration_date = DateColumn(verbose_name='Event Date', format='Y-m-d',
<<<<<<< HEAD
            #linkify=dict(viewname="exports:configconst", args=[tables.A('pk')])
            )

    user_approver__name = Column(verbose_name='Approver Name')
    user_drafter__name = Column(verbose_name='Drafter Name')
=======
            linkify=dict(viewname="exports:configconst", args=[tables.A('pk')])
            )

    user_approver__all__name = ManyToManyColumn(verbose_name='Approvers', accessor='user_approver', transform=lambda x: x.name, default='')
    user_draft__all__name = ManyToManyColumn(verbose_name='Reviewers', accessor='user_draft', transform=lambda x: x.name, default='')
>>>>>>> 93243e2a

    config_values__names = ManyToManyColumn(verbose_name='Config/Constant Names',
            accessor='config_values', transform=lambda x: x.config_name)
    config_values__notes = ManyToManyColumn(verbose_name='Config/Constant Notes',
            accessor='config_values', transform=lambda x: format_html('<b>{}:</b> [{}]<br>'.format(x.config_name,x.notes)) if x.notes else '', separator='\n')

    detail = Column(verbose_name='ConfigEvent Note', accessor='detail')
<|MERGE_RESOLUTION|>--- conflicted
+++ resolved
@@ -146,11 +146,7 @@
 class CalibrationTable(SearchTable):
     class Meta(SearchTable.Meta):
         model = CalibrationEvent
-<<<<<<< HEAD
-        fields = ['inventory__serial_number','inventory__part__name','calibration_date','deployment','approved','user_approver__name','user_drafter__name']
-=======
         fields = ['inventory__serial_number','inventory__part__name','calibration_date','deployment','approved','user_approver__all__name','user_draft__all__name']
->>>>>>> 93243e2a
         base_shown_cols = ['inventory__serial_number','calibration_date','approved']
 
     inventory__serial_number = Column(verbose_name='Inventory SN', attrs={'style':'white-space: nowrap;'},
@@ -160,13 +156,8 @@
     calibration_date = DateColumn(verbose_name='Calibration Date', format='Y-m-d',
             linkify=dict(viewname="exports:calibration", args=[tables.A('pk')]))
 
-<<<<<<< HEAD
-    user_approver__name = Column(verbose_name='Approver Name')
-    user_drafter__name = Column(verbose_name='Drafter Name')
-=======
     user_approver__all__name = ManyToManyColumn(verbose_name='Approvers', accessor='user_approver', transform=lambda x: x.name, default='')
     user_draft__all__name = ManyToManyColumn(verbose_name='Reviewers', accessor='user_draft', transform=lambda x: x.name, default='')
->>>>>>> 93243e2a
 
     coefficient_value_set__names = ManyToManyColumn(verbose_name='Coefficient Names',
             accessor='coefficient_value_sets', transform=lambda x: x.coefficient_name)
@@ -179,11 +170,7 @@
 class ConfigConstTable(SearchTable):
     class Meta(SearchTable.Meta):
         model = ConfigEvent
-<<<<<<< HEAD
-        fields = ['inventory__serial_number','inventory__part__name','configuration_date','deployment','approved','user_approver__name','user_drafter__name']
-=======
         fields = ['inventory__serial_number','inventory__part__name','configuration_date','deployment','approved','user_approver__all__name','user_draft__all__name']
->>>>>>> 93243e2a
         base_shown_cols = ['inventory__serial_number','configuration_date','approved']
 
     inventory__serial_number = Column(verbose_name='Inventory SN', attrs={'style':'white-space: nowrap;'},
@@ -191,19 +178,11 @@
     inventory__part__name = Column(verbose_name='Part',
             linkify=dict(viewname="parts:parts_detail", args=[tables.A('inventory__part__pk')]))
     configuration_date = DateColumn(verbose_name='Event Date', format='Y-m-d',
-<<<<<<< HEAD
-            #linkify=dict(viewname="exports:configconst", args=[tables.A('pk')])
-            )
-
-    user_approver__name = Column(verbose_name='Approver Name')
-    user_drafter__name = Column(verbose_name='Drafter Name')
-=======
             linkify=dict(viewname="exports:configconst", args=[tables.A('pk')])
             )
 
     user_approver__all__name = ManyToManyColumn(verbose_name='Approvers', accessor='user_approver', transform=lambda x: x.name, default='')
     user_draft__all__name = ManyToManyColumn(verbose_name='Reviewers', accessor='user_draft', transform=lambda x: x.name, default='')
->>>>>>> 93243e2a
 
     config_values__names = ManyToManyColumn(verbose_name='Config/Constant Names',
             accessor='config_values', transform=lambda x: x.config_name)
