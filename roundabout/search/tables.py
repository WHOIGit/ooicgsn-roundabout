"""
# Copyright (C) 2019-2020 Woods Hole Oceanographic Institution
#
# This file is part of the Roundabout Database project ("RDB" or
# "ooicgsn-roundabout").
#
# ooicgsn-roundabout is free software: you can redistribute it and/or modify
# it under the terms of the GNU General Public License as published by
# the Free Software Foundation, either version 2 of the License, or
# (at your option) any later version.
#
# ooicgsn-roundabout is distributed in the hope that it will be useful,
# but WITHOUT ANY WARRANTY; without even the implied warranty of
# MERCHANTABILITY or FITNESS FOR A PARTICULAR PURPOSE.  See the
# GNU General Public License for more details.
#
# You should have received a copy of the GNU General Public License
# along with ooicgsn-roundabout in the COPYING.md file at the project root.
# If not, see <http://www.gnu.org/licenses/>.
"""

from django.utils.html import format_html, mark_safe
from django.urls import reverse
from django.db.models import Count

import django_tables2 as tables
from django_tables2.columns import Column, DateTimeColumn, BooleanColumn, ManyToManyColumn
from django_tables2_column_shifter.tables import ColumnShiftTable

from roundabout.parts.models import Part
from roundabout.builds.models import Build, BuildAction
from roundabout.inventory.models import Inventory, Action, DeploymentAction
from roundabout.assemblies.models import Assembly
from roundabout.userdefinedfields.models import Field


class UDF_Column(ManyToManyColumn):
    prefix = 'udf-'
    def __init__(self, udf, accessor, accessor_type=['Field','FieldValue'][0], footer_count=False, **kwargs):
        self.udf = udf
        self.accessor = accessor
        self.accessor_type = accessor_type
        if accessor_type == 'Field':
            col_name = '{} (Default)'.format(udf.field_name)
            udf_filter = self.field_filter
        else: # FieldValue
            col_name = udf.field_name
            udf_filter = self.fieldvalues_filter

        if footer_count:
            footer = self.footer_filter
        else:
            footer=None

        super().__init__(accessor=accessor, verbose_name=col_name, orderable=True, default='',
                         filter=udf_filter, footer=footer, **kwargs)

    def field_filter(self,qs):
        qs = qs.filter(id=self.udf.id)
        if qs: return qs[0].field_default_value
        return qs

    def fieldvalues_filter(self, qs):
        return qs.filter(field__id=self.udf.id, is_current=True)

    def footer_filter(self,table):
        # quite expensive to run. Activated with GET flag "show-udf-footer-count"
        field = 'id' if self.accessor_type=='Field' else 'field__id'  # for 'FieldValue'
        udf_vals = [getattr(row, self.accessor).filter(**{field:self.udf.id}) for row in table.data]
        return len([val for val in udf_vals if val])


class SearchTable(ColumnShiftTable):
    class Meta:
        template_name = "django_tables2/bootstrap4.html"
        attrs = {'style':'display: block; overflow-x: auto;'}
        base_shown_cols = []
        attrs = {'style':'display: block; overflow-x: auto;'}
        #attrs = {'style':'display: block; overflow-x: auto; white-space: nowrap;'}

    def set_column_default_show(self, table_data):
        if not self.Meta.base_shown_cols:
            self.column_default_show = None
        else:
            search_cols = [col for col in self.sequence if col.startswith('searchcol-')]
            extra_cols = [col for col in self.sequence if col.startswith('extracol-')]
            self.column_default_show = self.Meta.base_shown_cols + search_cols


class InventoryTable(SearchTable):
    class Meta(SearchTable.Meta):
        model = Inventory
        action_accessors = ['action__latest__action_type', 'action__latest__user__name', 'action__latest__created_at', 'action__latest__location__name', 'action__latest__detail']
        udf_accessors = ['fieldvalues__field__field_name','fieldvalues__field_value']
        fields = ['serial_number','part__name','location__name','revision__note']
        base_shown_cols = ['serial_number', 'part__name', 'location__name']

    # default columns
    serial_number = Column(verbose_name='Serial Number', attrs={'style':'white-space: nowrap;'},
              linkify=dict(viewname="inventory:inventory_detail", args=[tables.A('pk')]))
    part__name = Column(verbose_name='Name')
    location__name = Column(verbose_name='Location')
    revision__note = Column(verbose_name='Notes')

    def set_column_default_show(self,table_data):
        search_cols = [col for col in self.sequence if col.startswith('searchcol-')]
        extra_cols = [col for col in self.sequence if col.startswith('extracol-')]
        udf_cols = [col for col in self.sequence if col.startswith(UDF_Column.prefix) \
                                                 or col.startswith('searchcol-'+UDF_Column.prefix)]
        self.column_default_show = self.Meta.base_shown_cols + search_cols

    def render_part(self,record):
        item_url = reverse("parts:parts_detail", args=[record.part.pk])
        name = record.part.name
        html_string = '{} <a href={}>➤</a>'
        return format_html(html_string,name, item_url)
    def value_part(self,record):
        return record.part.name

    def render_revision__note(self,value):
        return mark_safe(value)
    def value_revision__note(self,record):
        return record.revision.note

    def render_action__latest__action_type(self,value):
        try: disp_value = [text for val,text in Action.ACT_TYPES if val==value][0]
        except IndexError: disp_value = value
        return disp_value

    def render_action__latest__detail(self,value):
        return mark_safe(value)

class PartTable(SearchTable):
    class Meta(SearchTable.Meta):
        model = Part
        fields = ["part_number", 'name', 'part_type__name']
        base_shown_cols = fields

    part_number = Column(verbose_name='Part Number', attrs={'style':'white-space: nowrap;'},
                   linkify=dict(viewname='parts:parts_detail',args=[tables.A('pk')]))
    part_type__name = Column(verbose_name='Type')

    def render_name(self,record):
        return record.friendly_name_display()

    def set_column_default_show(self,table_data):
        search_cols = [col for col in self.sequence if col.startswith('searchcol-')]
        extra_cols = [col for col in self.sequence if col.startswith('extracol-')]
        udf_cols = [col for col in self.sequence if col.startswith(UDF_Column.prefix) \
                                                 or col.startswith('searchcol-'+UDF_Column.prefix)]
        self.column_default_show = self.Meta.base_shown_cols + search_cols

class BuildTable(SearchTable):
    class Meta(SearchTable.Meta):
        model = Build
        action_accessors = ['actions__latest__action_type', 'actions__latest__user__name', 'actions__latest__created_at','actions__latest__location__name','actions__latest__detail']
        fields = ['build','assembly__name','build_number','assembly__assembly_type__name','location__name','time_at_sea','is_deployed']
        base_shown_cols = ['build','assembly__assembly_type__name','location__name','time_at_sea','is_deployed']

    build=Column(empty_values=(), order_by=('assembly__assembly_number','build_number'), attrs={'style':'white-space: nowrap;'})
    location__name = Column(verbose_name='Location', accessor='location__name')
    assembly__assembly_type__name = Column(verbose_name='Type')

    def render_build(self, record):
        item_url = reverse("builds:builds_detail", args=[record.pk])
        ass_num = record.assembly.assembly_number or record.assembly.name
        html_string = '<a href={}>{}-{}</a>'.format(item_url, ass_num, record.build_number.replace('Build ',''))
        return format_html(html_string)
    def value_build(self,record):
        return '{}-{}'.format(record.assembly.assembly_number, record.build_number.replace('Build ',''))

    def render_actions__latest__action_type(self,value,record):
        try: disp_value = [text for val,text in BuildAction.ACT_TYPES if val==value][0]
        except IndexError: disp_value = value
        return disp_value

    def render_actions__latest__detail(self,value):
        return mark_safe(value)

class AssemblyTable(SearchTable):
    class Meta(SearchTable.Meta):
        model = Assembly
        fields = ['assembly_number', 'name', 'assembly_type__name', 'description']
        base_shown_cols = ['assembly_number', 'name', 'assembly_type__name']

<<<<<<< HEAD
    assembly_number = tables.Column(linkify=dict(viewname='assemblies:assembly_detail',args=[tables.A('pk')]))
    assembly_type__name = tables.Column(verbose_name='Type')

=======
    assembly_number = Column(verbose_name='Assembly Number', attrs={'style':'white-space: nowrap;'},
        linkify=dict(viewname='assemblies:assembly_detail',args=[tables.A('pk')]))
    assembly_type__name = Column(verbose_name='Type')
>>>>>>> 9330e053
<|MERGE_RESOLUTION|>--- conflicted
+++ resolved
@@ -183,12 +183,6 @@
         fields = ['assembly_number', 'name', 'assembly_type__name', 'description']
         base_shown_cols = ['assembly_number', 'name', 'assembly_type__name']
 
-<<<<<<< HEAD
-    assembly_number = tables.Column(linkify=dict(viewname='assemblies:assembly_detail',args=[tables.A('pk')]))
-    assembly_type__name = tables.Column(verbose_name='Type')
-
-=======
     assembly_number = Column(verbose_name='Assembly Number', attrs={'style':'white-space: nowrap;'},
         linkify=dict(viewname='assemblies:assembly_detail',args=[tables.A('pk')]))
-    assembly_type__name = Column(verbose_name='Type')
->>>>>>> 9330e053
+    assembly_type__name = Column(verbose_name='Type')