--- conflicted
+++ resolved
@@ -98,6 +98,7 @@
         return output_str
     return render_func
 
+
 class UDF_Column(ManyToManyColumn):
     prefix = 'udf-'
     def __init__(self, udf, accessor, accessor_type=['Field','FieldValue'][0], footer_count=False, **kwargs):
@@ -204,18 +205,13 @@
 class ActionTable(SearchTable):
     class Meta(SearchTable.Meta):
         model = Action
-<<<<<<< HEAD
         fields = ['object_type', 'object', 'action_type', 'user__name', 'created_at', 'detail']
-=======
-        fields = ['action_type','user__name','created_at']
->>>>>>> eeab052a
         base_shown_cols = fields
     user__name = Column(verbose_name='User')
     object = Column(verbose_name='Associated Object', accessor='object_type')
     render_object = ActionUserTable.render_object  # yay for weird ways of implementing code re-use
     def render_user__name(self,record):
         return record.user.name or record.user.username
-
 
 
 class CalibrationTable(SearchTable):
