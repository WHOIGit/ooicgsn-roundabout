--- conflicted
+++ resolved
@@ -184,8 +184,4 @@
 
     assembly_number = Column(verbose_name='Assembly Number', attrs={'style':'white-space: nowrap;'},
         linkify=dict(viewname='assemblies:assembly_detail',args=[tables.A('pk')]))
-<<<<<<< HEAD
-    assembly_type__name = Column(verbose_name='Type')
-=======
-    assembly_type__name = Column(verbose_name='Type')
->>>>>>> 1dc070d1
+    assembly_type__name = Column(verbose_name='Type')