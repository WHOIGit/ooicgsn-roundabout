"""
# Copyright (C) 2019-2020 Woods Hole Oceanographic Institution
#
# This file is part of the Roundabout Database project ("RDB" or
# "ooicgsn-roundabout").
#
# ooicgsn-roundabout is free software: you can redistribute it and/or modify
# it under the terms of the GNU General Public License as published by
# the Free Software Foundation, either version 2 of the License, or
# (at your option) any later version.
#
# ooicgsn-roundabout is distributed in the hope that it will be useful,
# but WITHOUT ANY WARRANTY; without even the implied warranty of
# MERCHANTABILITY or FITNESS FOR A PARTICULAR PURPOSE.  See the
# GNU General Public License for more details.
#
# You should have received a copy of the GNU General Public License
# along with ooicgsn-roundabout in the COPYING.md file at the project root.
# If not, see <http://www.gnu.org/licenses/>.
"""

import django_tables2 as tables2
from django import forms
from django.contrib.auth.mixins import LoginRequiredMixin
from django.db.models import Q
from django.urls import reverse
from django.utils.html import format_html
from django.views.generic import TemplateView
from django_tables2.columns import Column, DateTimeColumn, ManyToManyColumn, BooleanColumn
from django_tables2_column_shifter.tables import ColumnShiftTable

from roundabout.builds.models import BuildAction, Build, Deployment
from roundabout.calibrations.models import CalibrationEvent, CoefficientNameEvent
from roundabout.configs_constants.models import ConfigEvent, ConfigNameEvent, ConstDefaultEvent, ConfigDefaultEvent
from roundabout.inventory.models import Action, DeploymentAction, Inventory, InventoryDeployment
from roundabout.parts.models import Part
from roundabout.assemblies.models import AssemblyPart
from roundabout.users.models import User
from roundabout.search.tables import trunc_render

# ========= TABLE BASES ========== #

class UserTableBase(tables2.Table):
    class Meta:
        template_name = "django_tables2/bootstrap4.html"
        attrs = {'style': 'display: block; overflow-x: auto;'}
        model = None
        title = None

class CCCUserTableBase(UserTableBase):
    class Meta(UserTableBase.Meta):
        fields = ['approved', 'user_draft', 'user_approver', 'created_at', 'detail']
    approved = BooleanColumn()
    user_approver = ManyToManyColumn(verbose_name='Approvers', accessor='user_approver', transform=lambda x: x.name, default='')
    user_draft = ManyToManyColumn(verbose_name='Reviewers', accessor='user_draft', transform=lambda x: x.name, default='')
    created_at = DateTimeColumn(verbose_name='Date Entered', accessor='created_at', format='Y-m-d H:i')
    detail = Column(verbose_name='Note', accessor='detail')
    def render_detail(self,value):
        return trunc_render()(value)

<<<<<<< HEAD
=======
class ActionUserTableBase(UserTableBase):
    class Meta(UserTableBase.Meta):
        fields = ['action_type', 'user__name', 'created_at', 'detail']
    user__name = Column(verbose_name='User')
    def render_detail(self,value):
        return trunc_render()(value)
>>>>>>> eeab052a
# ========= TABLES ========== #

## CCC Events ##

class CalibrationTable(CCCUserTableBase):
    class Meta(CCCUserTableBase.Meta):
        model = CalibrationEvent
        title = 'Calibration Events'
        fields = ['inventory__serial_number'] + CCCUserTableBase.Meta.fields
    inventory__serial_number = Column(verbose_name='Inventory', linkify=dict(viewname="inventory:inventory_detail", args=[tables2.A('inventory__pk')]))
    value_names = ManyToManyColumn(verbose_name='Coefficient Names', accessor='coefficient_value_sets', transform=lambda x: x.coefficient_name)
    #value_notes = ManyToManyColumn(verbose_name='Coefficient Notes', accessor='coefficient_value_sets',
    #                transform=lambda x: format_html('<b>{}:</b> [{}]<br>'.format(x.coefficient_name,trunc_render()(x.notes))) if x.notes else '', separator='\n')

class ConfigConstTable(CCCUserTableBase):
    class Meta(CCCUserTableBase.Meta):
        model = ConfigEvent
        title = 'Configuration/Constant Events'
        fields = ['inventory__serial_number'] + CCCUserTableBase.Meta.fields
    inventory__serial_number = Column(verbose_name='Inventory', linkify=dict(viewname="inventory:inventory_detail", args=[tables2.A('inventory__pk')]))
    value_names = ManyToManyColumn(verbose_name='Config/Constant Names', accessor='config_values', transform=lambda x: x.config_name)
    #value_notes = ManyToManyColumn(verbose_name='Config/Constant Notes', accessor='config_values',
    #                transform=lambda x: format_html('<b>{}:</b> [{}]<br>'.format(x.config_name,trunc_render()(x.notes))) if x.notes else '', separator='\n')


## CCC Name Events ##

class CoefficientNameEventTable(CCCUserTableBase):
    class Meta(CCCUserTableBase.Meta):
        model = CoefficientNameEvent
        title = 'Calibration Name-Events'
        fields = ['part__name'] + CCCUserTableBase.Meta.fields
    part__name = Column(verbose_name='Part', linkify=dict(viewname="parts:parts_detail", args=[tables2.A('part__pk')]))
    value_names = ManyToManyColumn(verbose_name='Coefficient Names', accessor='coefficient_names', transform=lambda x: x.calibration_name)

class ConfigNameEventTable(CCCUserTableBase):
    class Meta(CCCUserTableBase.Meta):
        model = ConfigNameEvent
        title = 'Configuration/Constant Name-Events'
        fields = ['part__name'] + CCCUserTableBase.Meta.fields
    part__name = Column(verbose_name='Part', linkify=dict(viewname="parts:parts_detail", args=[tables2.A('part__pk')]))
    value_names = ManyToManyColumn(verbose_name='Configuration Names', accessor='config_names', transform=lambda x: x.name)


## CCC Default Events ##

class ConfigDefaultEventTable(CCCUserTableBase):
    class Meta(CCCUserTableBase.Meta):
        model = ConfigDefaultEvent
        title = 'Configuration Default-Events'
        fields = ['assembly_part__part__name'] + CCCUserTableBase.Meta.fields
    assembly_part__part__name = Column(verbose_name='Inventory', linkify=dict(viewname="assemblies:assemblypart_detail", args=[tables2.A('assembly_part__pk')]))
    value_names = ManyToManyColumn(verbose_name='Configurations', accessor='config_defaults',
                    transform=lambda x: format_html('<b>{}:</b> {}<br>'.format(x.config_name,x.default_value)), separator='\n')

class ConstDefaultEventTable(CCCUserTableBase):
    class Meta(CCCUserTableBase.Meta):
        model = ConstDefaultEvent
        title = 'Constant Default-Events'
        fields = ['inventory__serial_number'] + CCCUserTableBase.Meta.fields
    inventory__serial_number = Column(verbose_name='Inventory', linkify=dict(viewname="inventory:inventory_detail", args=[tables2.A('inventory__pk')]))
    value_names = ManyToManyColumn(verbose_name='Constants', accessor='constant_defaults',
                    transform=lambda x: format_html('<b>{}:</b> {}<br>'.format(x.config_name,x.default_value)), separator='\n')

## Actions ##

class ActionUserTable(UserTableBase):
    class Meta(UserTableBase.Meta):
        model = Action
        title = 'Actions'
        fields = ['object_type', 'object', 'action_type', 'user', 'created_at', 'detail']
    object = Column(verbose_name='Associated Object', accessor='object_type')

    def render_user(self,value):
        return value.name or value.username

    def render_object(self,record):
        html_string = '<a href={url}>{text}</a>'
        parent_obj = record.get_parent()
        if isinstance(parent_obj,(CalibrationEvent,ConfigEvent,ConstDefaultEvent)):
            parent_obj = parent_obj.inventory
        elif isinstance(parent_obj,(ConfigNameEvent,CoefficientNameEvent)):
            parent_obj = parent_obj.part
        elif isinstance(parent_obj,ConfigDefaultEvent):
            parent_obj = parent_obj.assembly_part

        if isinstance(parent_obj, Inventory):
            inv_url = reverse("inventory:inventory_detail", args=[parent_obj.pk])
            html_string = html_string.format(url=inv_url, text=parent_obj)
            return format_html(html_string)
        elif isinstance(parent_obj,Build):
            build_url = reverse("builds:builds_detail", args=[parent_obj.pk])
            html_string = html_string.format(url=build_url, text=parent_obj)
            return format_html(html_string)
        elif isinstance(parent_obj,Deployment):
            build_url = reverse("builds:builds_detail", args=[record.deployment.build.pk])
            deployment_anchor = '#deployment-{}-'.format(record.deployment.pk)  # doesn't work, anchor doesn't exist
            deployment_anchor = '#deployments'  # next best anchor that does work
            html_string = html_string.format(url=build_url+deployment_anchor, text=parent_obj)
            return format_html(html_string)
        elif isinstance(parent_obj,InventoryDeployment):
            inv_url = reverse("inventory:inventory_detail", args=[parent_obj.inventory.pk])
            html_string = html_string.format(url=inv_url, text=parent_obj)
            return format_html(html_string)
        elif isinstance(parent_obj,Part):
            build_url = reverse("parts:parts_detail", args=[parent_obj.pk])
            html_string = html_string.format(url=build_url, text=parent_obj)
            return format_html(html_string)
        elif isinstance(parent_obj,AssemblyPart):
            assy_url = reverse("assemblies:assemblypart_detail", args=[parent_obj.pk])
            html_string = html_string.format(url=assy_url, text=parent_obj)
            return format_html(html_string)
        else:
            return ''


# ========= FORM STUFF ========= #

class ListTextWidget(forms.TextInput):
    def __init__(self, data_list, name, *args, **kwargs):
        super(ListTextWidget, self).__init__(*args, **kwargs)
        self._name = name
        self._list = data_list
        self.attrs.update({'list':'list__{}'.format(self._name)})

    def render(self, name, value, attrs=None, renderer=None):
        text_html = super(ListTextWidget, self).render(name, value, attrs=attrs)
        data_list = '<datalist id="list__{}">'.format(self._name)
        for item in self._list:
            data_list += '<option value="{}">'.format(item)
        data_list += '</datalist>'
        return (text_html + data_list)


class UserSearchForm(forms.Form):
    q = forms.CharField(required=True, label='Name')
    ccc_role = forms.ChoiceField(label='CCC Role',choices=[('both','Both'),('app','Approver'),('rev','Reviewer')])
    ccc_status = forms.ChoiceField(label='CCC Status',choices=[('all','Show All'),('app','Show Approved'),('uapp','Show UnApproved')])
    action_object_options = list(Action.OBJECT_TYPES)
    action_object_options = [('all','All'), ('bid','Build + Inventory + Deployment'),('ccc',"CCCs Only")]+action_object_options
    action_object = forms.ChoiceField(label='Action Object', choices=action_object_options, required=False)

    def __init__(self, *args, **kwargs):
        default_userlist = User.objects.all().values_list('username',flat=True)
        userlist = kwargs.pop('data_list', default_userlist)
        super(UserSearchForm, self).__init__(*args, **kwargs)
        self.fields['q'].widget=ListTextWidget(userlist, name='userlist')


# ========= VIEWS ========= #

class UserSearchView(LoginRequiredMixin, tables2.MultiTableMixin, TemplateView):
    template_name = 'search/ReviewerApproverSearch.html'
    form_class = UserSearchForm
    table_pagination = {"per_page": 10}

    tables = [ActionUserTable,
              CalibrationTable,
              ConfigConstTable,
              CoefficientNameEventTable,
              ConfigNameEventTable,
              ConfigDefaultEventTable,
              ConstDefaultEventTable,
              ]

    def __init__(self,*args,**kwargs):
        super().__init__(*args,**kwargs)

        # disable ColumnShiftTable behavior
        for table in self.tables:
            if issubclass(table,ColumnShiftTable):
                table.shift_table_column = False

    def get_context_data(self, **kwargs):
        context = super().get_context_data(**kwargs)
        for table in context['tables']:
            table.attrs['title'] = table.Meta.title if hasattr(table.Meta,'title') else table.__name__.replace('Table','s')
        return context

    def get_tables_data(self):
        if 'q' in self.request.GET:
            user_query = self.request.GET.get('q')
            ccc_role = self.request.GET.get('ccc_role',None)
            ccc_status = self.request.GET.get('ccc_status',None)
            action_object = self.request.GET.get('action_object',None)
        else: # defaults
            user_query = self.request.user.username
            ccc_role = 'both'
            ccc_status = 'all'
            action_object = 'all'

        ccc_Q_approver = Q(user_approver__username__icontains=user_query) | Q(user_approver__name__icontains=user_query)
        ccc_Q_draft = Q(user_draft__username__icontains=user_query) | Q(user_draft__name__icontains=user_query)
        action_Q = Q(user__username__icontains=user_query) | Q(user__name__icontains=user_query)

        if ccc_role == 'both':
            ccc_Q = ccc_Q_approver | ccc_Q_draft
        elif ccc_role == 'app': ccc_Q = ccc_Q_approver
        elif ccc_role == 'rev': ccc_Q = ccc_Q_draft
        else: ccc_Q = Q(pk__in=[]) # else select none

        if ccc_status=='uapp':
            ccc_Q = ccc_Q & Q(approved=False)
        elif ccc_status=='app':
            ccc_Q = ccc_Q & Q(approved=True)
        # else show all CCCs regardless of approval status

        if action_object == 'bid':
            action_Q = action_Q & Q(object_type__in=['build','inventory','deployment'])
        elif action_object == 'ccc':
            action_Q = action_Q & Q(object_type__in=list(zip(*Action.OBJECT_TYPES))[0][3:])
        elif action_object is None or action_object == 'all':
            pass
        else:
            action_Q = action_Q & Q(object_type__exact=action_object)

        qs_list = []
        for table in self.tables:
            if  table.Meta.model in [Action, BuildAction, DeploymentAction]:
                action_qs = table.Meta.model.objects.select_related('user').filter(action_Q)
                qs_list.append(action_qs)
            else: # it's a CCC_qs
                ccc_model = table.Meta.model
                ccc_qs = ccc_model.objects.prefetch_related('user_approver','user_draft').filter(ccc_Q)
                qs_list.append(ccc_qs)

        return qs_list

    def get(self, request, *args, **kwargs):
        initial = dict(q=request.user.username, ccc_role='both', ccc_status='all')
        if 'q' in request.GET:
            form = self.form_class(request.GET)
        else:
            form = self.form_class(initial)
        context = self.get_context_data()
        context['form'] = form
        return self.render_to_response(context)<|MERGE_RESOLUTION|>--- conflicted
+++ resolved
@@ -58,15 +58,6 @@
     def render_detail(self,value):
         return trunc_render()(value)
 
-<<<<<<< HEAD
-=======
-class ActionUserTableBase(UserTableBase):
-    class Meta(UserTableBase.Meta):
-        fields = ['action_type', 'user__name', 'created_at', 'detail']
-    user__name = Column(verbose_name='User')
-    def render_detail(self,value):
-        return trunc_render()(value)
->>>>>>> eeab052a
 # ========= TABLES ========== #
 
 ## CCC Events ##
@@ -142,6 +133,9 @@
 
     def render_user(self,value):
         return value.name or value.username
+
+    def render_detail(self,value):
+        return trunc_render()(value)
 
     def render_object(self,record):
         html_string = '<a href={url}>{text}</a>'
