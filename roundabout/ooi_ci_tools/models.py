"""
# Copyright (C) 2019-2020 Woods Hole Oceanographic Institution
#
# This file is part of the Roundabout Database project ("RDB" or
# "ooicgsn-roundabout").
#
# ooicgsn-roundabout is free software: you can redistribute it and/or modify
# it under the terms of the GNU General Public License as published by
# the Free Software Foundation, either version 2 of the License, or
# (at your option) any later version.
#
# ooicgsn-roundabout is distributed in the hope that it will be useful,
# but WITHOUT ANY WARRANTY; without even the implied warranty of
# MERCHANTABILITY or FITNESS FOR A PARTICULAR PURPOSE.  See the
# GNU General Public License for more details.
#
# You should have received a copy of the GNU General Public License
# along with ooicgsn-roundabout in the COPYING.md file at the project root.
# If not, see <http://www.gnu.org/licenses/>.
"""


from django.db import models
from mptt.models import MPTTModel, TreeForeignKey
from roundabout.inventory.models import Action
from roundabout.users.models import User
from roundabout.parts.models import Part
from roundabout.assemblies.models import AssemblyPart
from roundabout.inventory.models import Inventory, Deployment

# Numerical Coefficient threshold by Calibration
class Threshold(models.Model):
    class Meta:
        ordering = ['created_at']
    def __str__(self):
        return self.detail
    def get_object_type(self):
        return 'comment'
    created_at = models.DateTimeField(auto_now_add=True)
    updated_at = models.DateTimeField(auto_now=True)
    low = models.CharField(max_length = 255, unique = False, db_index = False)
    high = models.CharField(max_length = 255, unique = False, db_index = False)
    coefficient_name = models.ForeignKey('calibrations.CoefficientName', related_name='thresholds', on_delete=models.CASCADE, null=True)
    config_name = models.ForeignKey('configs_constants.ConfigName', related_name='thresholds', on_delete=models.CASCADE, null=True)

# Comment model
class Comment(models.Model):
    class Meta:
        ordering = ['created_at']
    def __str__(self):
        return self.detail
    def get_object_type(self):
        return 'comment'
    created_at = models.DateTimeField(auto_now_add=True)
    updated_at = models.DateTimeField(auto_now=True)
    parent = models.ForeignKey('self', related_name = 'comments', on_delete=models.CASCADE, null=True)
    action = models.ForeignKey(Action, related_name='comments', on_delete=models.CASCADE, null=True)
    user = models.ForeignKey(User, related_name='comments', on_delete=models.SET_NULL, null=True)
    detail = models.TextField(blank=True)


# CSV Import configuration model
class ImportConfig(models.Model):
    def __str__(self):
        return self.created_at.strftime("%m/%d/%Y")
    def get_object_type(self):
        return 'import_configuration'
    created_at = models.DateTimeField(auto_now_add=True)
    updated_at = models.DateTimeField(auto_now=True)
    require_calibration_coefficient_values = models.BooleanField(blank=False, default=True)
    require_calibration_notes = models.BooleanField(blank=False, default=False)
    require_calibration_coefficient_threshold = models.BooleanField(blank=False, default=False)
    require_deployment_sensor_uid = models.BooleanField(blank=False, default=True)
    require_deployment_startDateTime = models.BooleanField(blank=False, default=True)
    require_deployment_stopDateTime = models.BooleanField(blank=False, default=True)
    require_deployment_lat = models.BooleanField(blank=False, default=True)
    require_deployment_lon = models.BooleanField(blank=False, default=True)
    require_deployment_mooring_uid = models.BooleanField(blank=False, default=True)
    require_deployment_CUID_Deploy = models.BooleanField(blank=False, default=True)
    require_deployment_node_uid = models.BooleanField(blank=False, default=False)
    require_deployment_versionNumber = models.BooleanField(blank=False, default=True)
    require_deployment_deployedBy = models.BooleanField(blank=False, default=False)
    require_deployment_CUID_Recover = models.BooleanField(blank=False, default=True)
    require_deployment_orbit = models.BooleanField(blank=False, default=False)
    require_deployment_deployment_depth = models.BooleanField(blank=False, default=True)
    require_deployment_water_depth = models.BooleanField(blank=False, default=True)
    require_deployment_notes = models.BooleanField(blank=False, default=False)
    require_cruise_ship_name = models.BooleanField(blank=False, default=True)
    require_cruise_cruise_start_date = models.BooleanField(blank=False, default=True)
    require_cruise_cruise_end_date = models.BooleanField(blank=False, default=True)
    require_cruise_notes = models.BooleanField(blank=False, default=True)
    require_vessel_vesseldesignation = models.BooleanField(blank=False, default=True)
    require_vessel_designation = models.BooleanField(blank=False, default=True)
    require_vessel_vessel_name = models.BooleanField(blank=False, default=True)
    require_vessel_ICES_code = models.BooleanField(blank=False, default=True)
    require_vessel_operator = models.BooleanField(blank=False, default=True)
    require_vessel_call_sign = models.BooleanField(blank=False, default=True)
    require_vessel_MMSI_number = models.BooleanField(blank=False, default=True)
    require_vessel_IMO_number = models.BooleanField(blank=False, default=True)
    require_vessel_length = models.BooleanField(blank=False, default=True)
    require_vessel_max_speed = models.BooleanField(blank=False, default=True)
    require_vessel_max_draft = models.BooleanField(blank=False, default=True)
    require_vessel_active = models.BooleanField(blank=False, default=True)
    require_vessel_R2R = models.BooleanField(blank=False, default=True)

<<<<<<< HEAD

# Generic class to handle Calibration, Configuration, Constant, Comment, and Reference Designator Events
=======
>>>>>>> 6db550cc
class CCCEvent(models.Model):
    class Meta:
        abstract = True
    def __str__(self):
        return self.detail
    def get_object_type(self):
        return 'ccc_event'
    APPROVAL_STATUS = (
        (True, "Approved"),
        (False, "Draft"),
    )
    created_at = models.DateTimeField(auto_now_add=True)
    updated_at = models.DateTimeField(auto_now=True)
    user_draft = models.ManyToManyField(User, related_name='reviewer_%(class)ss', blank=True)
    user_approver = models.ManyToManyField(User, related_name='approver_%(class)ss')
    approved = models.BooleanField(choices=APPROVAL_STATUS, blank=False, default=False)
    detail = models.TextField(blank=True)
    part = models.ForeignKey(Part, related_name='part_%(class)ss', on_delete=models.CASCADE, null=True)
    assembly_part = models.ForeignKey(AssemblyPart, related_name='assemblypart_%(class)ss', on_delete=models.CASCADE, null=True)
    inventory = models.ForeignKey(Inventory, related_name='inventory_%(class)ss', on_delete=models.CASCADE, null=True)
    deployment = models.ForeignKey(Deployment, related_name='deployment_%(class)ss', on_delete=models.CASCADE, null=True)

    def get_sorted_reviewers(self):
        return self.user_draft.all().order_by('username')

    def get_sorted_approvers(self):
        return self.user_approver.all().order_by('username')


# Handles Reference Designator-related Events
class ReferenceDesignatorEvent(CCCEvent):
    class Meta:
        ordering = ['-created_at']
    def get_object_type(self):
        return 'reference_designator_event'
    def get_actions(self):
        return self.actions.filter(object_type='referencedesignatorevent')


# Handles raw values set within the Event
class ReferenceDesignator(models.Model):
    class Meta:
        ordering = ['refdes_name']
    def __str__(self):
        return self.refdes_name
    def get_object_type(self):
        return 'reference_designator'
    refdes_name = models.CharField(max_length=255, unique=False, db_index=True)
    refdes_event = models.ForeignKey(ReferenceDesignatorEvent, related_name='reference_designators', on_delete=models.CASCADE, null=True)<|MERGE_RESOLUTION|>--- conflicted
+++ resolved
@@ -103,11 +103,7 @@
     require_vessel_active = models.BooleanField(blank=False, default=True)
     require_vessel_R2R = models.BooleanField(blank=False, default=True)
 
-<<<<<<< HEAD
-
 # Generic class to handle Calibration, Configuration, Constant, Comment, and Reference Designator Events
-=======
->>>>>>> 6db550cc
 class CCCEvent(models.Model):
     class Meta:
         abstract = True
