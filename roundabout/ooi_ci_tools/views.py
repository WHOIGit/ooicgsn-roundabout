--- conflicted
+++ resolved
@@ -124,13 +124,9 @@
         if vessels_form.is_valid() and len(vessels_file) >= 1:
             import_vessels(vessels_file)
             confirm = "True"
-<<<<<<< HEAD
-=======
         if refdes_form.is_valid() and len(refdes_file) >= 1:
             import_refdes(refdes_file)
             confirm = "True"
-        cache.delete('user')
->>>>>>> 0cf0fa83
     else:
         cal_form = ImportCalibrationForm()
         dep_form = ImportDeploymentsForm()
