"""
# Copyright (C) 2019-2020 Woods Hole Oceanographic Institution
#
# This file is part of the Roundabout Database project ("RDB" or
# "ooicgsn-roundabout").
#
# ooicgsn-roundabout is free software: you can redistribute it and/or modify
# it under the terms of the GNU General Public License as published by
# the Free Software Foundation, either version 2 of the License, or
# (at your option) any later version.
#
# ooicgsn-roundabout is distributed in the hope that it will be useful,
# but WITHOUT ANY WARRANTY; without even the implied warranty of
# MERCHANTABILITY or FITNESS FOR A PARTICULAR PURPOSE.  See the
# GNU General Public License for more details.
#
# You should have received a copy of the GNU General Public License
# along with ooicgsn-roundabout in the COPYING.md file at the project root.
# If not, see <http://www.gnu.org/licenses/>.
"""


import csv
import datetime
import io
import re
from decimal import Decimal
from types import SimpleNamespace
import itertools

from celery import shared_task
from dateutil import parser
from django.core.cache import cache
from roundabout.ooi_ci_tools.forms import validate_reference_designator
from roundabout.parts.models import Part, PartType, Revision
from sigfig import round
from statistics import mean, stdev
from django.utils.timezone import make_aware

from roundabout.calibrations.forms import parse_valid_coeff_vals
from roundabout.calibrations.models import CoefficientName, CoefficientValueSet, CalibrationEvent, CoefficientNameEvent
from roundabout.configs_constants.models import ConfigName, ConfigValue, ConfigEvent
from roundabout.cruises.models import Cruise, Vessel
from roundabout.inventory.models import Inventory, Action, Deployment, InventoryDeployment
from roundabout.inventory.utils import _create_action_history
from roundabout.userdefinedfields.models import Field, FieldValue
from roundabout.ooi_ci_tools.models import Threshold, ReferenceDesignator, ReferenceDesignatorEvent, BulkUploadEvent, BulkFile, BulkAssetRecord, BulkVocabRecord, CruiseEvent, VesselEvent
from roundabout.assemblies.models import Assembly, AssemblyPart, AssemblyRevision
from roundabout.locations.models import Location
from roundabout.builds.models import Build
from roundabout.core.utils import set_app_labels
from roundabout.assemblies.views import _make_revision_tree_copy

labels = set_app_labels()

import logging
logger = logging.getLogger(__name__)

# Update Coefficient statistical Threshold values for a Part's Calibration Names
@shared_task(bind = True, soft_time_limit = 3600)
def async_update_cal_thresholds(self):
    event = cache.get('thrsh_evnt')
    if event:
        cal_names = event.inventory.part.part_coefficientnameevents.first().coefficient_names.all()
    else:
        cal_names = CoefficientName.objects.all()
    for name in cal_names:
        if name.threshold_low and name.threshold_high:
            std_low = round(name.threshold_low, notation = 'std', output_type=float)
            std_high = round(name.threshold_high, notation = 'std', output_type=float)
            Threshold.objects.update_or_create(
                coefficient_name = name,
                defaults = {
                    'low': std_low,
                    'high': std_high
                }
            )
            continue
        if name.coefficient_value_sets.exists():
            valsets = name.coefficient_value_sets.all()
            std_vals = []
            for valset in valsets:
                vals = valset.coefficient_values.all()
                for val in vals:
                    std_val = round(val.original_value, notation = 'std', output_type=float)
                    std_vals.append(std_val)
            if len(std_vals) >= 2:
                name_avg = mean(std_vals)
                name_stdev = stdev(std_vals)
                Threshold.objects.update_or_create(
                    coefficient_name = name,
                    defaults = {
                        'low': name_avg - (name_stdev * 3),
                        'high': name_avg + (name_stdev * 3)
                    }
                )
            else:
                Threshold.objects.update_or_create(
                    coefficient_name = name,
                    defaults = {
                        'low': 0,
                        'high': 0
                    }
                )
        else:
            Threshold.objects.update_or_create(
                coefficient_name = name,
                defaults = {
                    'low': 0,
                    'high': 0
                }
            )
    cache.delete('thrsh_evnt')

# Parse Calibration CSV file submissions, generate and associate relevant Events
@shared_task(bind = True, soft_time_limit = 3600)
def parse_cal_files(self):
    self.update_state(state='PROGRESS', meta = {'key': 'started',})
    user = cache.get('user')
    user_draft = cache.get('user_draft')
    ext_files = cache.get('ext_files')
    csv_files = cache.get('csv_files')
    counter = 0
    for cal_csv in csv_files:
        counter+=1
        self.update_state(state='PROGRESS', meta = {'progress': counter, 'total': len(csv_files)})
        cal_csv_filename = cal_csv.name[:-4]
        cal_csv.seek(0)
        reader = csv.DictReader(io.StringIO(cal_csv.read().decode('utf-8')))
        headers = reader.fieldnames
        coeff_val_sets = []
        config_val_sets = []
        const_val_sets = []
        inv_serial = cal_csv.name.split('__')[0]
        cal_date_string = cal_csv.name.split('__')[1][:8]
        inventory_item = Inventory.objects.get(serial_number=inv_serial)
        cal_date_date = datetime.datetime.strptime(cal_date_string, "%Y%m%d").date()
        custom_field = Field.objects.get(field_name='Manufacturer Serial Number')
        try:
            inv_manufacturer_serial = FieldValue.objects.get(inventory=inventory_item,field=custom_field,is_current=True)
        except FieldValue.DoesNotExist:
            inv_manufacturer_serial = FieldValue.objects.create(inventory=inventory_item,field=custom_field,is_current=True)
        try:
            deployment = Deployment.objects.get(
                deployment_to_field_date__year=cal_date_date.year,
                deployment_to_field_date__month=cal_date_date.month,
                deployment_to_field_date__day=cal_date_date.day,
            )
        except Deployment.DoesNotExist:
            deployment = None
        conf_event, conf_created = ConfigEvent.objects.get_or_create(
            configuration_date = cal_date_date,
            inventory = inventory_item,
            config_type = 'conf',
            deployment = deployment
        )
        cnst_event, cnst_created = ConfigEvent.objects.get_or_create(
            configuration_date = cal_date_date,
            inventory = inventory_item,
            config_type = 'cnst',
            deployment = deployment
        )
        csv_event, cal_created = CalibrationEvent.objects.get_or_create(
            calibration_date = cal_date_date,
            inventory = inventory_item
        )
        for idx, row in enumerate(reader):
            row_data = row.items()
            for key, value in row_data:
                if key == 'serial':
                    csv_manufacturer_serial = value.strip()
                    if len(inv_manufacturer_serial.field_value) == 0 and len(csv_manufacturer_serial) > 0:
                        inv_manufacturer_serial.field_value = csv_manufacturer_serial
                        inv_manufacturer_serial.save()
                if key == 'name':
                    calibration_name = value.strip()
                    try:
                        cal_name_item = CoefficientName.objects.get(
                            calibration_name = calibration_name,
                            coeff_name_event = inventory_item.part.part_coefficientnameevents.first()
                        )
                    except CoefficientName.DoesNotExist:
                        cal_name_item = None
                    try:
                        config_name_item = ConfigName.objects.get(
                            name = calibration_name,
                            config_name_event = inventory_item.part.part_confignameevents.first()
                        )
                    except ConfigName.DoesNotExist:
                        config_name_item = None
                elif key == 'value':
                    valset_keys = {'cal_dec_places': inventory_item.part.cal_dec_places}
                    mock_valset_instance = SimpleNamespace(**valset_keys)
                    raw_valset = str(value)
                    value_set_type = 'sl'
                    if '[' in raw_valset:
                        raw_valset = raw_valset[1:-1]
                        value_set_type = '1d'
                    if 'SheetRef' in raw_valset:
                        ext_finder_filename = "__".join((cal_csv_filename,calibration_name))
                        ref_file = [file for file in ext_files if ext_finder_filename in file.name][0]
                        ref_file.seek(0)
                        reader = io.StringIO(ref_file.read().decode('utf-8'))
                        contents = reader.getvalue()
                        raw_valset = contents
                        value_set_type = '2d'
                elif key == 'notes':
                    notes = value.strip()
                    if cal_name_item:
                        coeff_val_set = {
                            'coefficient_name': cal_name_item,
                            'value_set': raw_valset,
                            'notes': notes
                        }
                        coeff_val_sets.append(coeff_val_set)
                    if config_name_item:
                        if config_name_item.config_type == 'conf':
                            config_val_set = {
                                'config_name': config_name_item,
                                'config_value': raw_valset,
                                'notes': notes,
                                'config_event': conf_event
                            }
                            config_val_sets.append(config_val_set)
                        if config_name_item.config_type == 'cnst':
                            const_val_set = {
                                'config_name': config_name_item,
                                'config_value': raw_valset,
                                'notes': notes,
                                'config_event': cnst_event
                            }
                            const_val_sets.append(const_val_set)
                    if not cal_name_item and not config_name_item:
                        if not inventory_item.part.part_coefficientnameevents.exists():
                            coeff_name_event = CoefficientNameEvent.objects.create(part = inventory_item.part)
                            _create_action_history(coeff_name_event, Action.CALCSVIMPORT, user, data=dict(csv_import=cal_csv.name))
                        else:
                            coeff_name_event = inventory_item.part.part_coefficientnameevents.first()
                        cal_name_item = CoefficientName.objects.create(
                            calibration_name = calibration_name,
                            coeff_name_event = coeff_name_event,
                            value_set_type = value_set_type
                        )
                        coeff_val_set = {
                            'coefficient_name': cal_name_item,
                            'value_set': raw_valset,
                            'notes': notes
                        }
                        coeff_val_sets.append(coeff_val_set)
        if user_draft.exists():
            for draft_user in user_draft:
                csv_event.user_draft.add(draft_user)
        if len(coeff_val_sets) >= 1:
            for valset in coeff_val_sets:
                valset['calibration_event'] = csv_event
                coeff_val_set, created = CoefficientValueSet.objects.update_or_create(
                    coefficient_name = valset['coefficient_name'],
                    calibration_event = valset['calibration_event'],
                    defaults = {
                        'value_set': valset['value_set'],
                        'notes': valset['notes'],
                    }
                )
                parse_valid_coeff_vals(coeff_val_set)
            if cal_created:
                _create_action_history(csv_event, Action.CALCSVIMPORT, user, data=dict(csv_import=cal_csv.name))
            else:
                _create_action_history(csv_event, Action.CALCSVUPDATE, user, data=dict(csv_import=cal_csv.name))
        else:
            csv_event.delete()
        if len(config_val_sets) >= 1:
            for valset in config_val_sets:
                valset['config_event'] = conf_event
                coeff_val_set, created = ConfigValue.objects.update_or_create(
                    config_name = valset['config_name'],
                    config_event = valset['config_event'],
                    defaults = {
                        'config_value': valset['config_value'],
                        'notes': valset['notes'],
                    }
                )
            if conf_created:
                _create_action_history(conf_event, Action.CALCSVIMPORT, user, data=dict(csv_import=cal_csv.name))
            else:
                _create_action_history(conf_event, Action.CALCSVUPDATE, user, data=dict(csv_import=cal_csv.name))
        else:
            conf_event.delete()
        if len(const_val_sets) >= 1:
            for valset in const_val_sets:
                valset['config_event'] = cnst_event
                const_val_set, created = ConfigValue.objects.update_or_create(
                    config_name = valset['config_name'],
                    config_event = valset['config_event'],
                    defaults = {
                        'config_value': valset['config_value'],
                        'notes': valset['notes'],
                    }
                )
            if cnst_created:
                _create_action_history(cnst_event, Action.CALCSVIMPORT, user, data=dict(csv_import=cal_csv.name))
            else:
                _create_action_history(cnst_event, Action.CALCSVUPDATE, user, data=dict(csv_import=cal_csv.name))
        else:
            cnst_event.delete()
    async_update_cal_thresholds.delay()
    cache.delete('user_draft')
    cache.delete('ext_files')
    cache.delete('csv_files')



# Parse Cruise CSV file submissions, generate and associate relevant Events
@shared_task(bind=True, soft_time_limit = 3600)
def parse_cruise_files(self):
    cruises_files = cache.get('cruises_files')
    user_draft = cache.get('user_draft_cruises')
    user = cache.get('user')
    for csv_file in cruises_files:
        # Set up the Django file object for CSV DictReader
        csv_file.seek(0)
        reader = csv.DictReader(io.StringIO(csv_file.read().decode('utf-8')))
        # Get the column headers to save with parent TempImport object
        headers = reader.fieldnames
        # Set up data lists for returning results
        cruises_created = []
        cruises_updated = []
        
        for row in reader:
            cuid = row['CUID']
            cruise_start_date = parser.parse(row['cruiseStartDateTime'])
            cruise_stop_date = parser.parse(row['cruiseStopDateTime'])
            vessel_obj = None
            # parse out the vessel name to match its formatting from Vessel CSV
            vessel_name_csv = row['ShipName'].strip()
            if vessel_name_csv == 'N/A':
                vessel_name_csv = None

            if vessel_name_csv:
                # update or create Cruise object based on CUID field
                try:
                    vessel_obj, vessel_created = Vessel.objects.get_or_create(
                        vessel_name = vessel_name_csv,
                    )
                except Vessel.MultipleObjectsReturned:
                    vessel_obj = Vessel.objects.filter(vessel_name=vessel_name_csv).first()
                if vessel_created:
                    _create_action_history(vessel_obj, Action.ADD, user, data=dict(csv_import=csv_file.name))

            # update or create Cruise object based on CUID field
            defaults = {'notes': row['notes'],
                        'cruise_start_date': cruise_start_date,
                        'cruise_stop_date': cruise_stop_date,
                        'vessel': vessel_obj,
                       }
            try:
                cruise_obj = Cruise.objects.get(CUID=cuid)
                orig_default = {key:str(getattr(cruise_obj,key,None)) for key in defaults}
            except (Cruise.DoesNotExist,Cruise.MultipleObjectsReturned): orig_default = None
            cruise_obj, created = Cruise.objects.update_or_create(
                CUID = cuid, defaults = defaults,
            )

            cruise_event, event_created = CruiseEvent.objects.update_or_create(cruise=cruise_obj)

            action_data = dict(updated_values=dict(), csv_import=csv_file.name)
            if created:
                cruises_created.append(cruise_obj)
                action_data["updated_values"]["CUID"] = {"from": None, "to": cuid}
                for field,new_val in defaults.items():
                    action_data["updated_values"][field] = {"from": None, "to": str(new_val)}
                _create_action_history(cruise_obj,Action.ADD,user,data=action_data)
            else:
                cruises_updated.append(cruise_obj)
                for field,new_val in defaults.items():
                    orig_val = orig_default[field] if orig_default else 'unknown'
                    if str(orig_val).rstrip('+00:00') != str(new_val).rstrip('+00:00'):
                        action_data["updated_values"][field] = {"from": str(orig_val).rstrip('+00:00'), "to": str(new_val).rstrip('+00:00')}
                _create_action_history(cruise_obj,Action.UPDATE,user,data=action_data)
            if user_draft.exists():
                cruise_event.user_draft.clear()
                cruise_event.user_approver.clear()
                for draft_user in user_draft:
                    cruise_event.user_draft.add(draft_user)
            if event_created:
                _create_action_history(cruise_event,Action.CALCSVIMPORT,user,data=dict(csv_import=csv_file.name))
            else:
                _create_action_history(cruise_event,Action.CALCSVUPDATE,user,data=dict(csv_import=csv_file.name))
    cache.delete("user_draft")
    cache.delete('cruises_files')



# Parse Vessel CSV file submissions, generate and associate relevant Events
@shared_task(bind=True, soft_time_limit = 3600)
def parse_vessel_files(self):
    vessels_files = cache.get('vessels_files')
    user_draft = cache.get('user_draft_vessels')
    user = cache.get('user')
    for csv_file in vessels_files:
        # Set up the Django file object for CSV DictReader
        csv_file.seek(0)
        reader = csv.DictReader(io.StringIO(csv_file.read().decode('utf-8')))
        # Get the column headers to save with parent TempImport object
        headers = reader.fieldnames
        # Set up data lists for returning results
        vessels_created = []
        vessels_updated = []
        for row in reader:
            vessel_name = row['Vessel Name'].strip()
            MMSI_number = None
            IMO_number = None
            length = None
            max_speed = None
            max_draft = None
            active = re.sub(r'[()]', '', row['Active'])
            R2R = row['R2R']

            if row['MMSI#']:
                MMSI_number = int(re.sub('[^0-9]','', row['MMSI#']))

            if row['IMO#']:
                IMO_number = int(re.sub('[^0-9]','', row['IMO#']))

            if row['Length (m)']:
                length = Decimal(row['Length (m)'])

            if row['Max Speed (m/s)']:
                max_speed = Decimal(row['Max Speed (m/s)'])

            if row['Max Draft (m)']:
                max_draft = Decimal(row['Max Draft (m)'])

            if active:
                if active == 'Y':
                    active = True
                else:
                    active = False
            if R2R:
                if R2R == 'Y':
                    R2R = True
                else:
                    R2R = False

            # update or create Vessel object based on vessel_name field
            defaults = {
                'prefix': row['Prefix'],
                'vessel_designation': row['Vessel Designation'],
                'ICES_code': row['ICES Code'],
                'operator': row['Operator'],
                'call_sign': row['Call Sign'],
                'MMSI_number': MMSI_number,
                'IMO_number': IMO_number,
                'length': length,
                'max_speed': max_speed,
                'max_draft': max_draft,
                'designation': row['Designation'],
                'active': active,
                'R2R': R2R,
            }
            try:
                vessel_obj, created = Vessel.objects.update_or_create(
                    vessel_name = vessel_name, defaults=defaults,
                )
            except (Vessel.MultipleObjectsReturned):
                 vessel_obj = Vessel.objects.filter(vessel_name = vessel_name).first()
                 created = False
            
            if not created:
                orig_default = {key:str(getattr(vessel_obj,key,None)) for key in defaults}
            else:
                orig_default = None

            vessel_event, event_created = VesselEvent.objects.update_or_create(vessel=vessel_obj)

            action_data = dict(updated_values=dict(), csv_import=csv_file.name)
            if created:
                vessels_created.append(vessel_obj)
                action_data["updated_values"]["vessel_name"] = {"from": None, "to": vessel_name}
                for field,new_val in defaults.items():
                    action_data["updated_values"][field] = {"from": None, "to": str(new_val)}
                _create_action_history(vessel_obj,Action.ADD,user,data=action_data)
            else:
                vessels_updated.append(vessel_obj)
                for field,new_val in defaults.items():
                    orig_val = orig_default[field] if orig_default else 'unknown'
                    if str(orig_val).rstrip('.0') != str(new_val).rstrip('.0'):
                        action_data["updated_values"][field] = {"from": str(orig_val).rstrip('.0'), "to": str(new_val).rstrip('.0')}
                _create_action_history(vessel_obj,Action.UPDATE,user,data=action_data)
            if user_draft.exists():
                vessel_event.user_draft.clear()
                vessel_event.user_approver.clear()
                for draft_user in user_draft:
                    vessel_event.user_draft.add(draft_user)
            if event_created:
                _create_action_history(vessel_event,Action.CALCSVIMPORT,user,data=dict(csv_import=csv_file.name))
            else:
                _create_action_history(vessel_event,Action.CALCSVUPDATE,user,data=dict(csv_import=csv_file.name))
    cache.delete('vessels_files')


# Parse Deployment CSV file submissions, generate and associate relevant Events
@shared_task(bind=True, soft_time_limit = 3600)
def parse_deployment_files(self):
    csv_files = cache.get('dep_files')
    user_draft = cache.get('user_draft_deploy')
    user = cache.get('user')
    # Set up the Django file object for CSV DictReader
    for csv_file in csv_files:
        csv_file.seek(0)
        reader = csv.DictReader(io.StringIO(csv_file.read().decode('utf-8')))
        headers = reader.fieldnames
        # Restructure CSV data to group rows by Deployment
        deployment_imports = []
        for row in reader:
            if not any(dict['mooring.uid'] == row['mooring.uid'] for dict in deployment_imports):
                # get Assembly number from RefDes as that seems to be most consistent across CSVs
                ref_des = row['Reference Designator']
                assembly = ref_des.split('-')[0]
                dep_number_string = row['mooring.uid'].split('-')[2]
                # parse together the Build/Deployment Numbers from CSV fields
                deployment_number = f'{assembly}-{dep_number_string}'
                build_number = f'Historical {dep_number_string}'
                assembly_template_revision = 'A'
                if hasattr(row,'assembly_template_revision'):
                    if row['assembly_template_revision'] != '':
                        assembly_template_revision = row['assembly_template_revision']
                # build data dict
                mooring_uid_dict = {
                    'mooring.uid': row['mooring.uid'],
                    'assembly': assembly,
                    'build_number': build_number,
                    'deployment_number': deployment_number,
                    'assembly_template_revision': assembly_template_revision,
                    'rows': [],
                }
                deployment_imports.append(mooring_uid_dict)

            deployment = next((deployment for deployment in deployment_imports if deployment['mooring.uid'] == row['mooring.uid']), False)
            deployment['rows'].append(row)
        # loop through the Deployments
        for deployment_import in deployment_imports:
            # get the Assembly template for this Build, needs to be only one match
            try:
                assembly = Assembly.objects.get(assembly_number=deployment_import['assembly'])
            except Assembly.DoesNotExist:
                raise ValueError("no assembly found")
            except Assembly.MultipleObjectsReturned:
                raise ValueError("too many assemblies found")

            deployment_import_revision = deployment_import['assembly_template_revision'] 
            try:
                assembly_revision, assembly_revision_created = AssemblyRevision.objects.get_or_create(assembly=assembly, revision_code=deployment_import_revision)
            except AssemblyRevision.MultipleObjectsReturned:
                assembly_revision = AssemblyRevision.objects.filter(assembly=assembly, revision_code=deployment_import_revision).latest()

            if assembly_revision_created:
                latest_revision = assembly.assembly_revisions.exclude(revision_code=deployment_import_revision).latest()
                for assembly_part in latest_revision.assembly_parts.all():
                    
                    if assembly_part.is_root_node():
                        _make_revision_tree_copy(
                            assembly_part,
                            assembly_revision,
                            assembly_part.parent,
                            user,
                            False,
                        )
            assembly_revision.save()

            # set up common variables for Builds/Deployments
            location_code = deployment_import['assembly'][0:2]

            try:
                deployed_location = Location.objects.get(location_code=location_code)
            except Location.DoesNotExist:
                raise ValueError("No Location Matching this Location Code")

            dep_start_date = make_aware(parser.parse(deployment_import['rows'][0]['startDateTime']))

            try:
                dep_end_date = make_aware(parser.parse(deployment_import['rows'][0]['stopDateTime']))
            except:
                dep_end_date = None

            try:
                cruise_deployed = Cruise.objects.get(CUID=deployment_import['rows'][0]['CUID_Deploy'])
            except:
                cruise_deployed = None

            try:
                cruise_recovered = Cruise.objects.get(CUID=deployment_import['rows'][0]['CUID_Recover'])
            except:
                cruise_recovered = None

            # Set Build location dependiing on Deployment status
            if dep_end_date:
                build_location, created = Location.objects.get_or_create(name='Retired')
                if created:
                    build_location.root_type = 'Retired'
                    build_location.weight = 500
                    build_location.save()
            else:
                build_location = deployed_location

            latitude = deployment_import['rows'][0]['lat']
            longitude = deployment_import['rows'][0]['lon']
            water_depth = deployment_import['rows'][0]['water_depth']

            # Get/Create a Build for this Deployment
            build, build_created = Build.objects.get_or_create(
                build_number=deployment_import['build_number'],
                assembly=assembly,
                defaults={
                    'assembly_revision': assembly_revision,
                    'created_at': dep_start_date,
                    'location': build_location,
                },
            )

            # Call the function to create an initial Action history
            if build_created:
                action = Action.objects.create(
                    action_type = Action.ADD,
                    object_type = Action.BUILD,
                    created_at = dep_start_date,
                    build = build,
                    location = deployed_location,
                    user = user,
                    detail = f'{Action.BUILD} first added to RDB',
                )

            # Update/Create Deployment for this Build
            try:
                deployment_obj, deployment_created = Deployment.objects.update_or_create(
                    deployment_number=deployment_import['deployment_number'],
                    build=build,
                    defaults={
                        'deployment_start_date': dep_start_date,
                        'deployment_burnin_date': dep_start_date,
                        'deployment_to_field_date': dep_start_date,
                        'deployment_recovery_date': dep_end_date,
                        'deployment_retire_date': dep_end_date,
                        'deployed_location': deployed_location,
                        'cruise_deployed': cruise_deployed,
                        'cruise_recovered': cruise_recovered,
                        'latitude': latitude,
                        'longitude': longitude,
                        'depth': float(water_depth),
                    },
                )
            except Deployment.MultipleObjectsReturned:
                print('ERROR', deployment_import['deployment_number'])

            # If this an update to existing Deployment, need to delete all previous Deployment History Actions
            if not deployment_created:
                deployment_actions = deployment_obj.actions.all()
                deployment_actions.delete()
            if user_draft.exists():
                deployment_obj.user_approver.clear()
                deployment_obj.user_draft.clear()
                for draft_user in user_draft:
                    deployment_obj.user_draft.add(draft_user)

            # _create_action_history function won't work correctly for back-dated Build Deployments,
            # need to add history Actions manually
            build_deployment_actions = [
                Action.STARTDEPLOYMENT,
                Action.DEPLOYMENTBURNIN,
                Action.DEPLOYMENTTOFIELD,
                Action.DEPLOYMENTRECOVER,
                Action.DEPLOYMENTRETIRE,
            ]

            for action in build_deployment_actions:
                create_action = False
                if action == Action.STARTDEPLOYMENT:
                    create_action = True
                    action_date = dep_start_date
                    detail = '%s %s started.' % (labels['label_deployments_app_singular'], deployment_obj)

                elif action == Action.DEPLOYMENTBURNIN:
                    create_action = True
                    action_date = dep_start_date
                    detail = '%s %s burn in.' % (labels['label_deployments_app_singular'], deployment_obj)

                elif action == Action.DEPLOYMENTTOFIELD:
                    create_action = True
                    action_date = dep_start_date
                    detail = 'Deployed to field on %s. Cruise: %s' % (deployment_obj, cruise_deployed)

                elif action == Action.DEPLOYMENTRECOVER and dep_end_date:
                    create_action = True
                    action_date = dep_end_date
                    detail = 'Recovered from %s. Cruise: %s' % (deployment_obj, cruise_recovered)

                elif action == Action.DEPLOYMENTRETIRE and dep_end_date:
                    create_action = True
                    action_date = dep_end_date
                    detail = '%s %s ended for this %s.' % (labels['label_deployments_app_singular'], deployment_obj, labels['label_inventory_app_singular'])

                if create_action:
                    action = Action.objects.create(
                        action_type = action,
                        object_type = Action.BUILD,
                        created_at = action_date,
                        build = build,
                        location = deployed_location,
                        deployment = deployment_obj,
                        deployment_type = Action.BUILD_DEPLOYMENT,
                        user = user,
                        detail = detail,
                    )

            for row in deployment_import['rows']:
                # create InventoryDeployments for each item
                if row['sensor.uid'] != '' or row['electrical.uid'] != '':
                    if row['sensor.uid']:
                        uid = row['sensor.uid']
                    elif row['electrical.uid']:
                        uid = row['electrical.uid']
                    else:
                        continue
                    # Find the AssemblyPart that matches this RefDes by searching the ConfigDefault values
                    # If no match, throw error.
                    try:
                        ref_des = row['Reference Designator']
                        ref_des_obj = ReferenceDesignator.objects.get(refdes_name=ref_des)
                        assembly_part = ref_des_obj.assembly_parts.filter(part__isnull=False).first()
                    except Exception as e:
                        print(e)
                        continue

                    # Get/Update Inventory item with matching serial_number

                    try:
                        item = Inventory.objects.get(serial_number=uid)
                    except Inventory.DoesNotExist:
                        continue
                    

                    if item.assembly_part == None:
                        assembly_part, assm_created = AssemblyPart.objects.get_or_create(
                            assembly=assembly,
                            part = item.part,
                            assembly_revision=assembly_revision,
                            reference_designator=ref_des_obj,
<<<<<<< HEAD
                            order=item.part
=======
                            order=item.part.part_number
>>>>>>> 4a69f850
                        )
                        assembly_part.save()
                        item.assembly_part = assembly_part
                    refdes_event = ref_des_obj.refdes_events.first()
                    refdes_event.assembly_part = assembly_part
                    refdes_event.save()
                    item.location = build_location
                    item.build = build
                    item.save()

                    # Get/Create Deployment for this Build
                    inv_deployment_obj, inv_deployment_created = InventoryDeployment.objects.update_or_create(
                        inventory=item,
                        deployment=deployment_obj,
                        defaults={
                            'assembly_part': assembly_part,
                            'deployment_start_date': dep_start_date,
                            'deployment_burnin_date': dep_start_date,
                            'deployment_to_field_date': dep_start_date,
                            'deployment_recovery_date': dep_end_date,
                            'deployment_retire_date': dep_end_date,
                            'cruise_deployed': cruise_deployed,
                            'cruise_recovered': cruise_recovered,
                        },
                    )

                    # Create/update Configuration values for this Deployment
                    config_event, config_event_created = ConfigEvent.objects.update_or_create(
                        inventory=item,
                        deployment=deployment_obj,
                        defaults={
                            'created_at': dep_start_date,
                            'configuration_date': dep_start_date,
                            'approved': True,
                            'config_type': 'conf',
                        },
                    )
                    config_event.user_approver.add(user)

                    config_name = ConfigName.objects.filter(name='Nominal Depth', part=item.part).first()

                    config_value, config_value_created = ConfigValue.objects.update_or_create(
                        config_event=config_event,
                        config_name=config_name,
                        defaults={
                            'config_value': row['deployment_depth'],
                            'created_at': dep_start_date,
                        },
                    )
                    _create_action_history(config_event, Action.CALCSVIMPORT, user)

                    # _create_action_history function won't work correctly fo Inventory Deployments if item is already in RDB,
                    # need to add history Actions manually

                    # create Build object action
                    action = Action.objects.create(
                        action_type = Action.SUBCHANGE,
                        object_type = Action.BUILD,
                        created_at = dep_start_date,
                        build = build,
                        location = deployed_location,
                        deployment = deployment_obj,
                        user = user,
                        detail = f'Sub-Assembly {item} added.',
                    )

                    # create Inventory object actions
                    inv_actions = [
                        Action.ADDTOBUILD,
                        Action.REMOVEFROMBUILD,
                    ]

                    inv_deployment_actions = [
                        Action.STARTDEPLOYMENT,
                        Action.DEPLOYMENTBURNIN,
                        Action.DEPLOYMENTTOFIELD,
                        Action.DEPLOYMENTRECOVER,
                        Action.DEPLOYMENTRETIRE,
                    ]

                    for action in inv_actions:
                        create_action = False

                        if action == Action.ADDTOBUILD:
                            create_action = True
                            action_date = dep_start_date
                            detail = 'Moved to %s.' % (build)

                        elif action == Action.REMOVEFROMBUILD and dep_end_date:
                            create_action = True
                            action_date = dep_end_date
                            detail = 'Removed from %s.' % (build)
                            # create Build object action
                            action = Action.objects.create(
                                action_type = Action.SUBCHANGE,
                                object_type = Action.BUILD,
                                created_at = action_date,
                                build = build,
                                location = deployed_location,
                                deployment = deployment_obj,
                                user = user,
                                detail = f'Sub-Assembly {item} removed.',
                            )

                        if create_action:
                            action = Action.objects.create(
                                action_type = action,
                                object_type = Action.INVENTORY,
                                created_at = action_date,
                                inventory = item,
                                build = build,
                                location = deployed_location,
                                deployment = deployment_obj,
                                user = user,
                                detail = detail,
                            )

                    for action in inv_deployment_actions:
                        create_action = False

                        if action == Action.STARTDEPLOYMENT:
                            create_action = True
                            action_date = dep_start_date
                            detail = '%s %s started.' % (labels['label_deployments_app_singular'], deployment_obj)

                        elif action == Action.DEPLOYMENTBURNIN:
                            create_action = True
                            action_date = dep_start_date
                            detail = '%s %s burn in.' % (labels['label_deployments_app_singular'], deployment_obj)

                        elif action == Action.DEPLOYMENTTOFIELD:
                            create_action = True
                            action_date = dep_start_date
                            detail = 'Deployed to field on %s.' % (deployment_obj)

                        elif action == Action.DEPLOYMENTRECOVER and dep_end_date:
                            create_action = True
                            action_date = dep_end_date
                            detail = 'Recovered from %s.' % (deployment_obj)

                        elif action == Action.DEPLOYMENTRETIRE and dep_end_date:
                            create_action = True
                            action_date = dep_end_date
                            detail = '%s %s ended for this %s.' % (labels['label_deployments_app_singular'], deployment_obj, labels['label_inventory_app_singular'])

                        if create_action:
                            action = Action.objects.create(
                                action_type = action,
                                object_type = Action.INVENTORY,
                                created_at = action_date,
                                inventory = item,
                                build = build,
                                location = deployed_location,
                                deployment = deployment_obj,
                                inventory_deployment = inv_deployment_obj,
                                deployment_type = Action.INVENTORY_DEPLOYMENT,
                                user = user,
                                detail = detail,
                            )
                    #print(row['sensor.uid'])
                    # get the latest Action for this item, if it's NOT later than action_date,
                    # need to update Item build/location date to match this Deployment
                    last_action = item.actions.latest()
                    if action_date >= last_action.created_at:
                        # remove from Build if Deployment is retired
                        if dep_end_date:
                            item.build = None
                            item.assembly_part = None
                        else:
                            item.build = build
                            item.assembly_part = assembly_part
                        item.location = build.location
                        item.save()
    cache.delete('dep_files')
    cache.delete('user_draft_deploy')


# Parse Reference Designator vocab CSV file submission, generate and associate relevant Events
@shared_task(bind=True, soft_time_limit = 3600)
def parse_refdes_files(self):
    refdes_files = cache.get('refdes_files')
    user = cache.get('user')
    user_draft = cache.get('user_draft_refdes')
    for csv_file in refdes_files:
        # Set up the Django file object for CSV DictReader
        csv_file.seek(0)
        reader = csv.DictReader(io.StringIO(csv_file.read().decode('utf-8')))
        # Get the column headers to save with parent TempImport object
        headers = reader.fieldnames

        for row in reader:
            refdes_name = row['Reference_Designator']
            try:
                refdes_valid = validate_reference_designator(refdes_name)
            except:
                continue
            try:
                min_depth = Decimal(row['Min Depth'])
            except:
                min_depth = 0
            try:
                max_depth = Decimal(row['Max Depth'])
            except:
                max_depth = 0
            try:
                refdes_obj, created = ReferenceDesignator.objects.update_or_create(
                    refdes_name = refdes_name,
                    defaults = {
                        'toc_l1': row['TOC_L1'],
                        'toc_l2': row['TOC_L2'],
                        'toc_l3': row['TOC_L3'],
                        'instrument': row['Instrument'],
                        'manufacturer': row['Manufacturer'],
                        'model': row['Model'],
                        'min_depth': min_depth,
                        'max_depth': max_depth
                    }
                )
            except ReferenceDesignator.MultipleObjectsReturned:
                refdes_obj = ReferenceDesignator.objects.filter(refdes_name=refdes_name).first()
                refdes_obj.toc_l1 = row['TOC_L1']
                refdes_obj.toc_l2 = row['TOC_L2']
                refdes_obj.toc_l3 = row['TOC_L3']
                refdes_obj.instrument = row['Instrument']
                refdes_obj.manufacturer = row['Manufacturer']
                refdes_obj.model = row['Model']
                refdes_obj.min_depth = min_depth
                refdes_obj.max_depth = max_depth
                refdes_obj.save()
            if created:
                refdes_event = ReferenceDesignatorEvent.objects.create()
                refdes_event.reference_designator = refdes_obj
                if user_draft.exists():
                    for draft_user in user_draft:
                        refdes_event.user_draft.add(draft_user)
                refdes_event.save()
                refdes_obj.save()
                _create_action_history(refdes_event,Action.ADD,user,data=dict(csv_import=csv_file.name))
            else:
                if refdes_obj.assembly_parts:
                    for assm in refdes_obj.assembly_parts.all():
                        for event in assm.assemblypart_referencedesignatorevents.all():
                            event.reference_designator = refdes_obj
                            if user_draft.exists():
                                event.user_approver.clear()
                                event.user_draft.clear()
                                for draft_user in user_draft:
                                    event.user_draft.add(draft_user)
                            event.save()

                            _create_action_history(event,Action.UPDATE,user,data=dict(csv_import=csv_file.name))
    cache.delete('refdes_files')
    cache.delete('user_draft_refdes')




# Parse Bulk Upload CSV file submission, 
# Generate and associate relevant Events, containing AssetRecords and Vocab objects
@shared_task(bind=True, soft_time_limit = 3600)
def parse_bulk_files(self):
    bulk_files = cache.get('bulk_files')
    user = cache.get('user')
    user_draft = cache.get('user_draft_bulk')
    bulk_event, event_created = BulkUploadEvent.objects.update_or_create(id=1)
    for csv_file in bulk_files:
        # Set up the Django file object for CSV DictReader
        csv_file.seek(0)
        reader = csv.DictReader(io.StringIO(csv_file.read().decode('utf-8')))
        # Get the column headers to save with parent TempImport object
        headers = reader.fieldnames
        file_name = csv_file.name
        bulk_file, file_created = BulkFile.objects.update_or_create(file_name=file_name, bulk_upload_event=bulk_event)
        if csv_file.name.endswith('AssetRecord.csv'):
            for row in reader:
                asset_uid = row['ASSET_UID']
                assetrecord_obj, asset_created = BulkAssetRecord.objects.update_or_create(
                    asset_uid = asset_uid,
                    bulk_file = bulk_file,
                    bulk_upload_event = bulk_event,
                    defaults = {
                        'legacy_asset_uid': row['LEGACY_ASSET_UID'],
                        'asset_type': row['TYPE'],
                        'mobile': row['Mobile'],
                        'equip_desc': row['DESCRIPTION OF EQUIPMENT'],
                        'mio_inv_desc': row['MIO_Inventory_Description'],
                        'manufacturer': row['Manufacturer'],
                        'asset_model': row['Model'],
                        'manufacturer_serial_number': row["Manufacturer's Serial No./Other Identifier"],
                        'firmware_version': row['Firmware Version'],
                        'acquisition_date': row['ACQUISITION DATE'],
                        'original_cost': row['ORIGINAL COST'],
                        'comments': row['comments'],
                        'array_geometry': row['Array_geometry'] if hasattr(row,'Array_geometry') else '',
                        'commission_date': row['Commission_Date'] if hasattr(row,'Commission_Date') else '',
                        'decommission_date': row['Decommission_Date'] if hasattr(row,'Decommission_Date') else '',
                        'mio': row['MIO'] if hasattr(row,'MIO') else '',
                    }
                )
                try:
                    part_template = row['RDB_Part_Template']
                except:
                    part_template = None
                inv = Inventory.objects.filter(serial_number = asset_uid)
                if inv.exists():
                    inv_obj = inv.first()
                    inv_obj.bulk_upload_event = bulk_event
                    if hasattr(inv_obj, 'fieldvalues'):
                        field_dict = {
                            'CI TYPE': row['TYPE'], 
                            'CI Mobile': row['Mobile'], 
                            'Manufacturer Serial Number': row["Manufacturer's Serial No./Other Identifier"], 
                            'Firmware Version': row['Firmware Version'], 
                            'Date Received': row['ACQUISITION DATE'], 
                            'CI comments': row['comments'], 
                            'Owner': row['MIO'] if hasattr(row,'MIO') else '', 
                            'CI Array Geometry': row['Array_geometry'] if hasattr(row,'Array_geometry') else '', 
                            'CI Commission Date': row['Commission_Date'] if hasattr(row,'Commission_Date') else '', 
                            'CI Decommission Date': row['Decommission_Date'] if hasattr(row,'Decommission_Date') else ''
                        }
                        for key, val in field_dict.items():
                            field_val = inv_obj.fieldvalues.filter(field__field_name=key, is_current=True)
                            if field_val:
                                field_val = field_val.first()
                                if field_val:
                                    field_val.field_value = val
                                    field_val.save()       
                    inv_obj.save()
                if inv.exists() == False and part_template is not None and part_template != '':
                    inst_obj = PartType.objects.get(name='Instrument')
                    try:
                        part = Part.objects.get(part_type=inst_obj, part_number=part_template)
                    except Part.MultipleObjectsReturned:
                        part = Part.objects.filter(part_type=inst_obj, part_number=part_template).first()
                    except Part.DoesNotExist:
                        part = Part.objects.create(name=part_template, part_type=inst_obj, part_number=part_template)
                        rev_a = Revision.objects.create(part=part)
                    inv = Inventory.objects.create(
                        part = part,
                        serial_number = asset_uid,
                        bulk_upload_event = bulk_event,
                        location = Location.objects.get(name='Retired')
                    )
                    inv.save()
                            
                    FieldValue.objects.update_or_create(
                        field = Field.objects.get_or_create(field_name='CI TYPE')[0],
                        is_current = True,
                        inventory = inv,
                        defaults={
                            'field_value': row['TYPE'],
                        }
                    )
                    FieldValue.objects.update_or_create(
                        field = Field.objects.get_or_create(field_name='CI Mobile')[0],
                        is_current = True,
                        inventory = inv,
                        defaults = {
                            'field_value': row['Mobile'],
                        }
                    )
                    FieldValue.objects.update_or_create(
                        field = Field.objects.get_or_create(field_name='Manufacturer Serial Number')[0],
                        is_current = True,
                        inventory = inv,
                        defaults= {
                            'field_value': row["Manufacturer's Serial No./Other Identifier"],
                        }
                    )
                    FieldValue.objects.update_or_create(
                        field = Field.objects.get_or_create(field_name='Firmware Version')[0],
                        is_current = True,
                        inventory = inv,
                        defaults = {
                            'field_value': row['Firmware Version'],
                        }
                    )
                    FieldValue.objects.update_or_create(
                        field = Field.objects.get_or_create(field_name='Date Received')[0],
                        is_current = True,
                        inventory = inv,
                        defaults = {
                            'field_value': row['ACQUISITION DATE'],
                        }
                    )
                    FieldValue.objects.update_or_create(
                        field = Field.objects.get_or_create(field_name='CI comments')[0],
                        is_current = True,
                        inventory = inv,
                        defaults = {
                            'field_value': row['comments'],
                        }
                    )
                    FieldValue.objects.update_or_create(
                        field = Field.objects.get_or_create(field_name='Owner')[0],
                        is_current = True,
                        inventory = inv,
                        defaults= {
                            'field_value': row['MIO'] if hasattr(row,'MIO') else '',
                        }
                    )
                    FieldValue.objects.update_or_create(
                        field = Field.objects.get_or_create(field_name='CI Array Geometry')[0],
                        is_current = True,
                        inventory = inv,
                        defaults= {
                            'field_value': row['Array_geometry'] if hasattr(row,'Array_geometry') else '',
                        }
                    )
                    FieldValue.objects.update_or_create(
                        field = Field.objects.get_or_create(field_name='CI Commission Date')[0],
                        is_current = True,
                        inventory = inv,
                        defaults= {
                            'field_value': row['Commission_Date'] if hasattr(row,'Commission_Date') else '',
                        }
                    )
                    FieldValue.objects.update_or_create(
                        field = Field.objects.get_or_create(field_name='CI Decommission Date')[0],
                        is_current = True,
                        inventory = inv,
                        defaults= {
                            'field_value': row['Decommission_Date'] if hasattr(row,'Decommission_Date') else '',
                        }
                    )
        if csv_file.name.endswith('vocab.csv'):
            for row in reader:
                equip_desc = row['DESCRIPTION OF EQUIPMENT']
                manufacturer = row['Manufacturer'].strip()
                asset_model = row['Model'].strip()
                vocabrecord_obj, vocab_created = BulkVocabRecord.objects.update_or_create(
                    equip_desc = equip_desc,
                    bulk_file = bulk_file,
                    bulk_upload_event = bulk_event,
                    defaults = {
                        'manufacturer': manufacturer,
                        'asset_model': asset_model,
                    }
                )
                man_field_list = FieldValue.objects.filter(field__field_name__iexact='Manufacturer', field_value = manufacturer, part__isnull=False, is_current=True)
                mod_field_list = FieldValue.objects.filter(field__field_name__iexact='Model', field_value = asset_model, part__isnull=False, is_current=True)
                if len(man_field_list) and len(mod_field_list):
                    for (man_field_obj, mod_field_obj) in zip(man_field_list, mod_field_list):
                        if man_field_obj.part == mod_field_obj.part:
                            field_part = man_field_obj.part
                            field_part.bulk_upload_event = bulk_event
                            field_part.save()

            
    if user_draft.exists():
        bulk_event.user_draft.clear()
        bulk_event.user_approver.clear()
        for draft_user in user_draft:
            bulk_event.user_draft.add(draft_user)
    if event_created:
        _create_action_history(bulk_event,Action.CALCSVIMPORT,user,data=dict(csv_import=csv_file.name))
    else:
        _create_action_history(bulk_event,Action.CALCSVUPDATE,user,data=dict(csv_import=csv_file.name))
    cache.delete('bulk_files')
    cache.delete('user_draft_bulk')<|MERGE_RESOLUTION|>--- conflicted
+++ resolved
@@ -744,11 +744,7 @@
                             part = item.part,
                             assembly_revision=assembly_revision,
                             reference_designator=ref_des_obj,
-<<<<<<< HEAD
-                            order=item.part
-=======
                             order=item.part.part_number
->>>>>>> 4a69f850
                         )
                         assembly_part.save()
                         item.assembly_part = assembly_part
