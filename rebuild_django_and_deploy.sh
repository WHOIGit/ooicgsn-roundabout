#!/bin/bash

# Copyright (C) 2019-2020 Woods Hole Oceanographic Institution
#
# This file is part of the Roundabout Database project ("RDB" or
# "ooicgsn-roundabout").
#
# ooicgsn-roundabout is free software: you can redistribute it and/or modify
# it under the terms of the GNU General Public License as published by
# the Free Software Foundation, either version 2 of the License, or
# (at your option) any later version.
#
# ooicgsn-roundabout is distributed in the hope that it will be useful,
# but WITHOUT ANY WARRANTY; without even the implied warranty of
# MERCHANTABILITY or FITNESS FOR A PARTICULAR PURPOSE.  See the
# GNU General Public License for more details.
#
# You should have received a copy of the GNU General Public License
# along with ooicgsn-roundabout in the COPYING.md file at the project root.
# If not, see <http://www.gnu.org/licenses/>.


# Script to rebuild all Django containers and run migrate/collectstatic to deploy
PATH=/usr/local/sbin:/usr/local/bin:/usr/sbin:/usr/bin:/sbin:/bin

if [ -e production.yml ]
then
    docker-compose -f production.yml up -d --no-deps --build django
    docker-compose -f production.yml run --rm django python manage.py migrate
    docker-compose -f production.yml run --rm django python manage.py collectstatic --noinput
<<<<<<< HEAD
=======
    docker-compose -f production.yml up -d --no-deps --build celeryworker
    docker-compose -f production.yml up -d --no-deps --build celerybeat
    docker-compose -f production.yml up -d --no-deps --build flower
fi

if [ -e production-demo-site.yml ]
then
    docker-compose -f production-demo-site.yml up -d --no-deps --build django_demo
    docker-compose -f production-demo-site.yml run --rm django_demo python manage.py migrate
    docker-compose -f production-demo-site.yml run --rm django_demo python manage.py collectstatic --noinput
fi

if [ -e production-generic-site.yml ]
then
    docker-compose -f production-generic-site.yml up -d --no-deps --build django_generic
    docker-compose -f production-generic-site.yml run --rm django_generic python manage.py migrate
    docker-compose -f production-generic-site.yml run --rm django_generic python manage.py collectstatic --noinput
fi

if [ -e production-rov-site.yml ]
then
    docker-compose -f production-rov-site.yml up -d --no-deps --build django_rov
    docker-compose -f production-rov-site.yml run --rm django_rov python manage.py migrate
    docker-compose -f production-rov-site.yml run --rm django_rov python manage.py collectstatic --noinput
>>>>>>> f6d21909
fi<|MERGE_RESOLUTION|>--- conflicted
+++ resolved
@@ -28,31 +28,7 @@
     docker-compose -f production.yml up -d --no-deps --build django
     docker-compose -f production.yml run --rm django python manage.py migrate
     docker-compose -f production.yml run --rm django python manage.py collectstatic --noinput
-<<<<<<< HEAD
-=======
     docker-compose -f production.yml up -d --no-deps --build celeryworker
     docker-compose -f production.yml up -d --no-deps --build celerybeat
     docker-compose -f production.yml up -d --no-deps --build flower
-fi
-
-if [ -e production-demo-site.yml ]
-then
-    docker-compose -f production-demo-site.yml up -d --no-deps --build django_demo
-    docker-compose -f production-demo-site.yml run --rm django_demo python manage.py migrate
-    docker-compose -f production-demo-site.yml run --rm django_demo python manage.py collectstatic --noinput
-fi
-
-if [ -e production-generic-site.yml ]
-then
-    docker-compose -f production-generic-site.yml up -d --no-deps --build django_generic
-    docker-compose -f production-generic-site.yml run --rm django_generic python manage.py migrate
-    docker-compose -f production-generic-site.yml run --rm django_generic python manage.py collectstatic --noinput
-fi
-
-if [ -e production-rov-site.yml ]
-then
-    docker-compose -f production-rov-site.yml up -d --no-deps --build django_rov
-    docker-compose -f production-rov-site.yml run --rm django_rov python manage.py migrate
-    docker-compose -f production-rov-site.yml run --rm django_rov python manage.py collectstatic --noinput
->>>>>>> f6d21909
 fi